--- conflicted
+++ resolved
@@ -52,7 +52,6 @@
         8-bit LED bar driver based on PCF8574.
         Provides per-LED control, batch update, and level display (light up first N LEDs).
         Commonly used for level indicators, progress display, and debugging.
-<<<<<<< HEAD
 
         Attributes:
             pcf (PCF8574): Pre-initialized PCF8574 instance for controlling I/O expander.
@@ -199,132 +198,6 @@
         """
         self.set_all(0x00)
 
-=======
-
-        Attributes:
-            pcf (PCF8574): Pre-initialized PCF8574 instance for controlling I/O expander.
-
-        Methods:
-            __init__(pcf8574: PCF8574):
-                Initialize LEDBar and clear all LEDs.
-            set_led(index: int, value: bool) -> None:
-                Turn ON/OFF a specific LED.
-            set_all(value: int) -> None:
-                Set all LEDs at once (8-bit binary).
-            display_level(level: int) -> None:
-                Light up the first N LEDs based on level.
-            clear() -> None:
-                Turn off all LEDs.
-
-        Notes:
-            - Requires PCF8574 I/O expander initialized via I2C.
-            - Not ISR-safe due to I2C driver limitations.
-        """
-
-    def __init__(self, pcf8574: "PCF8574") -> None:
-        """
-            基于 PCF8574 的 8 位 LED 灯条驱动类。
-
-            Args:
-                pcf8574 (PCF8574): 已初始化好的 PCF8574 实例。
-
-            Notes:
-                默认初始化时会清空所有 LED 状态。
-
-            ==========================================
-
-            8-bit LED bar driver based on PCF8574.
-
-            Args:
-                pcf8574 (PCF8574): Pre-initialized PCF8574 instance.
-
-            Notes:
-                All LEDs will be cleared on initialization.
-            """
-        self.pcf = pcf8574
-        self.clear()
-
-    def set_led(self, index: int, value: bool) -> None:
-        """
-        点亮或熄灭指定 LED。
-
-        Args:
-            index (int): LED 索引 0~7。
-            value (bool): True=点亮, False=熄灭。
-
-        Raises:
-            ValueError: 当 index 不在 0~7 范围内时抛出。
-
-        ==========================================
-
-        Turn on/off a specific LED.
-
-        Args:
-            index (int): LED index, range 0–7.
-            value (bool): True=ON, False=OFF.
-
-        Raises:
-            ValueError: If index is out of 0–7.
-        """
-        if not 0 <= index <= 7:
-            raise ValueError("LED index must be 0~7")
-        self.pcf.pin(index, 1 if value else 0)
-
-    def set_all(self, value: int) -> None:
-        """
-        设置所有 LED 的状态。
-
-        Args:
-            value (int): 8 位二进制数，每一位对应一个 LED。
-                         例如 0b11110000 表示点亮前 4 个 LED。
-
-        ==========================================
-
-        Set the state of all LEDs.
-
-        Args:
-            value (int): 8-bit value, each bit maps to one LED.
-                         For example, 0b11110000 lights the first 4 LEDs.
-        """
-        self.pcf.port = value & 0xFF
-
-    def display_level(self, level: int) -> None:
-        """
-        根据传入值点亮前 N 个 LED。
-
-        Args:
-            level (int): 范围 0~8，点亮前 N 个 LED。
-
-        Raises:
-            ValueError: 当 level 不在 0~8 范围内时抛出。
-
-        ==========================================
-
-        Light up the first N LEDs.
-
-        Args:
-            level (int): Range 0–8, lights the first N LEDs.
-
-        Raises:
-            ValueError: If level is out of 0–8.
-        """
-        if not 0 <= level <= 8:
-            raise ValueError("Level must be 0~8")
-        value = (1 << level) - 1 if level > 0 else 0
-        self.set_all(value)
-
-    def clear(self) -> None:
-        """
-        熄灭所有 LED。
-
-        ==========================================
-
-        Turn off all LEDs.
-        """
-        self.set_all(0x00)
-
->>>>>>> 92d0b4d5
-
 # ======================================== 初始化配置 ==========================================
 
 # ========================================  主程序  ===========================================