# Python env   : MicroPython v1.23.0
# -*- coding: utf-8 -*-
# @Time    : 2025/09/16 18:00
# @Author  : 侯钧瀚
# @File    : heartratemonitor.py
# @Description : MAX30102/MAX30105 心率与PPG读取驱动 + 简易心率计算器（窗口平滑+峰值检测）
# @Repository  : https://github.com/FreakStudioCN/GraftSense-Drivers-MicroPython
# @License : CC BY-NC 4.0

__version__ = "0.1.0"
__author__ = "侯钧瀚"
__license__ = "CC BY-NC 4.0"
__platform__ = "MicroPython v1.23.0"

# ======================================== 导入相关模块 =========================================

# 导入i2c类
from machine import I2C
# 导入ustruct
from ustruct import unpack
# 导入关于时间
import time
# 导入双端队列
from ucollections import deque
#导入常量
from micropython import const

# ======================================== 全局变量 ============================================

# I2C 地址（7位）
# 设备地址
MAX3010X_I2C_ADDRESS = const(0x57)  # 0xAE/0xAF 右移得到

# 状态寄存器
MAX30105_INT_STAT_1      = const(0x00)
MAX30105_INT_STAT_2      = const(0x01)
MAX30105_INT_ENABLE_1    = const(0x02)
MAX30105_INT_ENABLE_2    = const(0x03)

# FIFO 寄存器
MAX30105_FIFO_WRITE_PTR  = const(0x04)
MAX30105_FIFO_OVERFLOW   = const(0x05)
MAX30105_FIFO_READ_PTR   = const(0x06)
MAX30105_FIFO_DATA       = const(0x07)

# 配置寄存器
MAX30105_FIFO_CONFIG         = const(0x08)
MAX30105_MODE_CONFIG         = const(0x09)
MAX30105_PARTICLE_CONFIG     = const(0x0A)  # 数据手册 p.11 亦称 SPO2
MAX30105_LED1_PULSE_AMP      = const(0x0C)  # IR
MAX30105_LED2_PULSE_AMP      = const(0x0D)  # RED
MAX30105_LED3_PULSE_AMP      = const(0x0E)  # GREEN（若芯片支持）
MAX30105_LED_PROX_AMP        = const(0x10)
MAX30105_MULTI_LED_CONFIG_1  = const(0x11)
MAX30105_MULTI_LED_CONFIG_2  = const(0x12)

# 芯片温度寄存器
MAX30105_DIE_TEMP_INT    = const(0x1F)
MAX30105_DIE_TEMP_FRAC   = const(0x20)
MAX30105_DIE_TEMP_CONFIG = const(0x21)

# 接近检测门限寄存器
MAX30105_PROX_INT_THRESH = const(0x30)

# 器件信息寄存器
MAX30105_REVISION_ID     = const(0xFE)
MAX30105_PART_ID         = const(0xFF)  # 读数应为 0x15，与 MAX30102 相同
MAX_30105_EXPECTED_PART_ID = const(0x15)  # 兼容原命名

# 中断配置（参见数据手册 p.13, p.14）
MAX30105_INT_A_FULL_MASK        = const(0x7F)  # ~0b10000000
MAX30105_INT_A_FULL_ENABLE      = const(0x80)
MAX30105_INT_A_FULL_DISABLE     = const(0x00)

MAX30105_INT_DATA_RDY_MASK      = const(0xBF)  # ~0b01000000
MAX30105_INT_DATA_RDY_ENABLE    = const(0x40)
MAX30105_INT_DATA_RDY_DISABLE   = const(0x00)

MAX30105_INT_ALC_OVF_MASK       = const(0xDF)  # ~0b00100000
MAX30105_INT_ALC_OVF_ENABLE     = const(0x20)
MAX30105_INT_ALC_OVF_DISABLE    = const(0x00)

MAX30105_INT_PROX_INT_MASK      = const(0xEF)  # ~0b00010000
MAX30105_INT_PROX_INT_ENABLE    = const(0x10)
MAX30105_INT_PROX_INT_DISABLE   = const(0x00)

MAX30105_INT_DIE_TEMP_RDY_MASK  = const(0xFD)  # ~0b00000010
MAX30105_INT_DIE_TEMP_RDY_ENABLE= const(0x02)
MAX30105_INT_DIE_TEMP_RDY_DISABLE= const(0x00)

# FIFO 队列配置
MAX30105_SAMPLE_AVG_MASK    = const(0x1F)  # ~0b11100000
MAX30105_SAMPLE_AVG_1       = const(0x00)
MAX30105_SAMPLE_AVG_2       = const(0x20)
MAX30105_SAMPLE_AVG_4       = const(0x40)
MAX30105_SAMPLE_AVG_8       = const(0x60)
MAX30105_SAMPLE_AVG_16      = const(0x80)
MAX30105_SAMPLE_AVG_32      = const(0xA0)

MAX30105_ROLLOVER_MASK      = const(0xEF)
MAX30105_ROLLOVER_ENABLE    = const(0x10)
MAX30105_ROLLOVER_DISABLE   = const(0x00)

# “接近满”中断的掩码（默认 32 个样本）
MAX30105_A_FULL_MASK        = const(0xF0)

# 模式配置（p.19）
MAX30105_SHUTDOWN_MASK      = const(0x7F)
MAX30105_SHUTDOWN           = const(0x80)
MAX30105_WAKEUP             = const(0x00)

MAX30105_RESET_MASK         = const(0xBF)
MAX30105_RESET              = const(0x40)

MAX30105_MODE_MASK          = const(0xF8)
MAX30105_MODE_RED_ONLY      = const(0x02)
MAX30105_MODE_RED_IR_ONLY   = const(0x03)
MAX30105_MODE_MULTI_LED     = const(0x07)

# 粒子感应配置（p.19-20）
MAX30105_ADC_RANGE_MASK     = const(0x9F)
MAX30105_ADC_RANGE_2048     = const(0x00)
MAX30105_ADC_RANGE_4096     = const(0x20)
MAX30105_ADC_RANGE_8192     = const(0x40)
MAX30105_ADC_RANGE_16384    = const(0x60)

MAX30105_SAMPLERATE_MASK    = const(0xE3)
MAX30105_SAMPLERATE_50      = const(0x00)
MAX30105_SAMPLERATE_100     = const(0x04)
MAX30105_SAMPLERATE_200     = const(0x08)
MAX30105_SAMPLERATE_400     = const(0x0C)
MAX30105_SAMPLERATE_800     = const(0x10)
MAX30105_SAMPLERATE_1000    = const(0x14)
MAX30105_SAMPLERATE_1600    = const(0x18)
MAX30105_SAMPLERATE_3200    = const(0x1C)

MAX30105_PULSE_WIDTH_MASK   = const(0xFC)
MAX30105_PULSE_WIDTH_69     = const(0x00)
MAX30105_PULSE_WIDTH_118    = const(0x01)
MAX30105_PULSE_WIDTH_215    = const(0x02)
MAX30105_PULSE_WIDTH_411    = const(0x03)

# LED 电流档位（影响探测距离）
MAX30105_PULSE_AMP_LOWEST   = const(0x02)  # 0.4mA  ~4 inch
MAX30105_PULSE_AMP_LOW      = const(0x1F)  # 6.4mA  ~8 inch
MAX30105_PULSE_AMP_MEDIUM   = const(0x7F)  # 25.4mA ~8 inch
MAX30105_PULSE_AMP_HIGH     = const(0xFF)  # 50.0mA ~12 inch

# 多路 LED 模式配置（p.22）
MAX30105_SLOT1_MASK         = const(0xF8)
MAX30105_SLOT2_MASK         = const(0x8F)
MAX30105_SLOT3_MASK         = const(0xF8)
MAX30105_SLOT4_MASK         = const(0x8F)

SLOT_NONE                   = const(0x00)
SLOT_RED_LED                = const(0x01)
SLOT_IR_LED                 = const(0x02)
SLOT_GREEN_LED              = const(0x03)
SLOT_NONE_PILOT             = const(0x04)
SLOT_RED_PILOT              = const(0x05)
SLOT_IR_PILOT               = const(0x06)
SLOT_GREEN_PILOT            = const(0x07)

# 读取缓冲区大小（每色通道）
STORAGE_QUEUE_SIZE = const(4)

# ======================================== 功能函数 ============================================

# ======================================== 自定义类 ============================================

class HeartRateMonitor:
    """
    简易心率监测器：对输入样本做滑动窗口平滑与阈值峰值检测，估计 BPM。

    Attributes:
        sample_rate (int): 采样率（Hz）。
        window_size (int): 峰值检测窗口大小（样本数）。
        smoothing_window (int): 平滑窗口大小（样本数）。
        samples (list[float]): 原始样本序列。
        timestamps (list[int]): 样本的时间戳（ms, 使用 time.ticks_ms）。
        filtered_samples (list[float]): 平滑后的样本序列。

    Methods:
        add_sample(sample): 添加一个样本并更新平滑序列。
        find_peaks(): 在平滑序列中查找峰值点。
        calculate_heart_rate(): 根据相邻峰值时间差计算 BPM。

    Notes:
        - 峰值阈值采用近期窗口的动态阈值（min/max 的 50% 中点）。
        - 需要至少两个峰值才能计算心率。

    =========================================
    A light-weight HR monitor performing moving-window smoothing and threshold
    peak detection to estimate BPM.

    Attributes:
        sample_rate (int): Sampling rate in Hz.
        window_size (int): Peak detection window length in samples.
        smoothing_window (int): Moving average window length.
        samples (list[float]): Raw samples.
        timestamps (list[int]): Sample timestamps in ms (time.ticks_ms).
        filtered_samples (list[float]): Smoothed samples.

    Methods:
        add_sample(sample): Append a sample and update the smoothed list.
        find_peaks(): Detect peaks on the smoothed series.
        calculate_heart_rate(): Compute BPM from peak intervals.

    Notes:
        - The threshold is 50% between min and max of the recent window.
        - At least two peaks are required to compute BPM.
    """

    def __init__(self, sample_rate=100, window_size=10, smoothing_window=5):
        """
        初始化。

        Args:
            sample_rate (int): 采样率（Hz）。
            window_size (int): 峰值检测窗口大小。
            smoothing_window (int): 平滑窗口大小。

        Raises:
            ValueError: 当任一参数 <= 0。

        =========================================
        Initialize the monitor.

        Args:
            sample_rate (int): Sampling rate in Hz.
            window_size (int): Peak-detection window length.
            smoothing_window (int): Moving average window length.

        Raises:
            ValueError: If any parameter <= 0.
        """
        if sample_rate <= 0 or window_size <= 0 or smoothing_window <= 0:
            raise ValueError("sample_rate/window_size/smoothing_window must be > 0")
        self.sample_rate = sample_rate
        self.window_size = window_size
        self.smoothing_window = smoothing_window
        self.samples = []
        self.timestamps = []
        self.filtered_samples = []

    def add_sample(self, sample):
<<<<<<< HEAD
        """
        添加一个新样本并更新平滑结果。

        Args:
            sample (float|int): 原始样本值。
        Raises:
            TypeError: 如果 sample 不是 int 或 float。
        =========================================
        Add a new sample and update the smoothed value.

        Args:
            sample (float|int): Raw sample value.
        Raises:
            TypeError: If sample is not int or float.
        """
        if not isinstance(sample, (int, float)):
            raise TypeError("sample must be an int or float")
        timestamp = time.ticks_ms()
        self.samples.append(sample)
        self.timestamps.append(timestamp)

        # 应用简单移动平均平滑
        if len(self.samples) >= self.smoothing_window:
            smoothed_sample = (
                sum(self.samples[-self.smoothing_window :]) / self.smoothing_window
            )
            self.filtered_samples.append(smoothed_sample)
        else:
            self.filtered_samples.append(sample)

        # 限制窗口长度
        if len(self.samples) > self.window_size:
            self.samples.pop(0)
            self.timestamps.pop(0)
            self.filtered_samples.pop(0)

    def find_peaks(self):
        """
        在平滑序列中查找峰值（基于动态阈值的三点法）。

        Returns:
            list[tuple[int, float]]: 峰值列表，每项为 (时间戳ms, 峰值幅度)。

        =========================================
        Find peaks on the smoothed samples using a simple three-point test with
        a dynamic threshold.

        Returns:
            list[tuple[int, float]]: Peaks as (timestamp_ms, amplitude).
        """
        peaks = []

        # 至少 3 个点才能判断峰值
        if len(self.filtered_samples) < 3:
            return peaks

        # 取最近窗口的最小/最大计算动态阈值
        recent_samples = self.filtered_samples[-self.window_size :]
        min_val = min(recent_samples)
        max_val = max(recent_samples)
        threshold = min_val + (max_val - min_val) * 0.5  # 50% 中点阈值

        for i in range(1, len(self.filtered_samples) - 1):
            if (
                self.filtered_samples[i] > threshold
                and self.filtered_samples[i - 1] < self.filtered_samples[i]
                and self.filtered_samples[i] > self.filtered_samples[i + 1]
            ):
                peak_time = self.timestamps[i]
                peaks.append((peak_time, self.filtered_samples[i]))

        return peaks

    def calculate_heart_rate(self):
        """
        计算心率（BPM）。

        Returns:
            float|None: 若峰值不足则返回 None，否则返回 BPM。

        =========================================
        Compute heart rate in BPM.

        Returns:
            float|None: BPM or None if not enough peaks are found.
        """
        peaks = self.find_peaks()

        # 峰值数不足
        if len(peaks) < 2:
            return None

        # 计算相邻峰值的平均间隔（ms）
        intervals = []
        for i in range(1, len(peaks)):
            interval = time.ticks_diff(peaks[i][0], peaks[i - 1][0])
            intervals.append(interval)

        average_interval = sum(intervals) / len(intervals)

        # 转换为 BPM（60000ms/分钟）
        heart_rate = 60000 / average_interval
        return heart_rate

class SensorData:
    """
    传感器数据缓存（环形队列）。

    Attributes:
        red (CircularBuffer): 红光通道缓存。
        IR (CircularBuffer): 红外通道缓存。
        green (CircularBuffer): 绿光通道缓存。

    =========================================
    Sensor data container backed by ring buffers.

    Attributes:
        red (CircularBuffer): Red channel buffer.
        IR (CircularBuffer): Infrared channel buffer.
        green (CircularBuffer): Green channel buffer.
    """

    def __init__(self):
        """
        初始化环形缓冲区。

        =========================================
        Initialize ring buffers for each channel.
        """
        self.red = CircularBuffer(STORAGE_QUEUE_SIZE)
        self.IR = CircularBuffer(STORAGE_QUEUE_SIZE)
        self.green = CircularBuffer(STORAGE_QUEUE_SIZE)

class MAX30102(object):
    """
    MAX30102/MAX30105 传感器 I2C 驱动（寄存器配置、FIFO 读取、温度读取等）。

    Attributes:
        i2c_address (int): I2C 地址（7 位）。
        _i2c (I2C): MicroPython I2C 实例。
        _active_leds (int|None): 当前启用的 LED 数量（1~3）。
        _pulse_width (int|None): 当前脉宽编码（寄存器位值）。
        _multi_led_read_mode (int|None): 每次 FIFO 读取的字节数（active_leds*3）。
        _sample_rate (int|None): 采样率（SPS）。
        _sample_avg (int|None): FIFO 内部平均的样本数。
        _acq_frequency (float|None): 有效采集频率（_sample_rate/_sample_avg）。
        _acq_frequency_inv (int|None): 建议读取间隔（ms）。
        sense (SensorData): 各通道环形缓存。

    Methods:
        setup_sensor(...): 一次性按常用配置初始化。
        soft_reset(): 软复位。
        shutdown()/wakeup(): 掉电/唤醒。
        set_led_mode()/set_adc_range()/set_sample_rate()/set_pulse_width(): 基本配置。
        set_pulse_amplitude_*(): LED 电流设置。
        set_fifo_average()/enable_fifo_rollover()/clear_fifo(): FIFO 管理。
        get_write_pointer()/get_read_pointer(): FIFO 指针读。
        read_temperature(): 读芯片温度。
        read_part_id()/check_part_id()/get_revision_id(): 器件信息。
        enable_slot()/disable_slots(): 多路 LED 时间槽配置。
        check()/safe_check(): 轮询新数据。

    Notes:
        - 本驱动未改动核心业务逻辑，仅补齐注释与文档；
        - "set_pulse_amplitude_it" 方法名沿用原代码（IR 电流），未更名以避免影响业务；
        - I2C 读写可能抛出 OSError（如 ETIMEDOUT）。

    =========================================
    I2C driver for MAX30102/30105 (register/config/FIFO/temperature, etc.).

    Attributes:
        i2c_address (int): 7-bit I2C address.
        _i2c (I2C): MicroPython I2C instance.
        _active_leds (int|None): Number of active LEDs (1..3).
        _pulse_width (int|None): Encoded pulse width (register value).
        _multi_led_read_mode (int|None): Bytes per FIFO read (active_leds*3).
        _sample_rate (int|None): Sample rate in SPS.
        _sample_avg (int|None): FIFO on-chip averaging.
        _acq_frequency (float|None): Effective acquisition rate.
        _acq_frequency_inv (int|None): Suggested read interval (ms).
        sense (SensorData): Channel ring buffers.

    Methods:
        setup_sensor(...): Initialize once with common configurations.
        soft_reset(): Soft reset.
        shutdown()/wakeup(): Power down/wake up.
        set_led_mode()/set_adc_range()/set_sample_rate()/set_pulse_width(): Basic configurations.
        set_pulse_amplitude_*(): LED current setting.
        set_fifo_average()/enable_fifo_rollover()/clear_fifo(): FIFO management.
        get_write_pointer()/get_read_pointer(): FIFO pointer reading.
        read_temperature(): Read chip temperature.
        read_part_id()/

    Notes:
        - Core logic unchanged; only documentation/comments were added;
        - The method name "set_pulse_amplitude_it" is kept as-is (IR current);
        - I2C ops may raise OSError (e.g., ETIMEDOUT).
    """

    def __init__(self, i2c: I2C, i2c_hex_address=MAX3010X_I2C_ADDRESS):
        """
        构造函数，用于初始化 MAX3010X 传感器实例。

        Args:
            i2c (I2C): I2C 实例。
            i2c_hex_address (int): 器件地址（7 位，默认 0x57）。

        Raises:
            TypeError: 如果 i2c 不是 I2C 实例，或者 i2c_hex_address 不是 int。
            ValueError: 如果 i2c_hex_address 不在 0x00~0x7F 范围内。

        =========================================
        Constructor for MAX3010X sensor instance.

        Args:
            i2c (I2C): I2C instance.
            i2c_hex_address (int): 7-bit device address (default 0x57).

        Raises:
            TypeError: If i2c is not an I2C instance or i2c_hex_address is not an int.
            ValueError: If i2c_hex_address is not in the range 0x00–0x7F.
        """

        if not isinstance(i2c, I2C):
            raise TypeError("i2c must be an instance of I2C")
        if not isinstance(i2c_hex_address, int):
            raise TypeError("i2c_hex_address must be an int")

            # 地址范围检查（I2C 7-bit 地址）
        if not 0x00 <= i2c_hex_address <= 0x7F:
            raise ValueError("i2c_hex_address must be in 0x00–0x7F")
        self.i2c_address = i2c_hex_address
        self._i2c = i2c
        self._active_leds = None
        self._pulse_width = None
        self._multi_led_read_mode = None
        # 当前配置用于计算采样频率
        self._sample_rate = None
        self._sample_avg = None
        self._acq_frequency = None
        self._acq_frequency_inv = None
        # 传感器读数环形缓冲
        self.sense = SensorData()

    def setup_sensor(self, led_mode=2, adc_range=16384, sample_rate=400,
                     led_power=MAX30105_PULSE_AMP_MEDIUM, sample_avg=8,
                     pulse_width=411):
        """
        一次性按常用配置初始化设备并清 FIFO。

        Args:
            led_mode (int): 1=仅红，2=红+IR，3=红+IR+绿（30105）。
            adc_range (int): 2048/4096/8192/16384。
            sample_rate (int): 50~3200（SPS）。
            led_power (int): LED 电流寄存器值（0x02~0xFF）。
            sample_avg (int): FIFO 平均样本数（1/2/4/8/16/32）。
            pulse_width (int): 69/118/215/411（us）。

        Raises:
            TypeError: 参数类型不正确。
            ValueError: 参数值超出允许范围。
=======
        """
        添加一个新样本并更新平滑结果。

        Args:
            sample (float|int): 原始样本值。

        =========================================
        Add a new sample and update the smoothed value.

        Args:
            sample (float|int): Raw sample value.
        """
        timestamp = time.ticks_ms()
        self.samples.append(sample)
        self.timestamps.append(timestamp)

        # 应用简单移动平均平滑
        if len(self.samples) >= self.smoothing_window:
            smoothed_sample = (
                sum(self.samples[-self.smoothing_window :]) / self.smoothing_window
            )
            self.filtered_samples.append(smoothed_sample)
        else:
            self.filtered_samples.append(sample)

        # 限制窗口长度
        if len(self.samples) > self.window_size:
            self.samples.pop(0)
            self.timestamps.pop(0)
            self.filtered_samples.pop(0)

    def find_peaks(self):
        """
        在平滑序列中查找峰值（基于动态阈值的三点法）。

        Returns:
            list[tuple[int, float]]: 峰值列表，每项为 (时间戳ms, 峰值幅度)。

        =========================================
        Find peaks on the smoothed samples using a simple three-point test with
        a dynamic threshold.

        Returns:
            list[tuple[int, float]]: Peaks as (timestamp_ms, amplitude).
        """
        peaks = []

        # 至少 3 个点才能判断峰值
        if len(self.filtered_samples) < 3:
            return peaks

        # 取最近窗口的最小/最大计算动态阈值
        recent_samples = self.filtered_samples[-self.window_size :]
        min_val = min(recent_samples)
        max_val = max(recent_samples)
        threshold = min_val + (max_val - min_val) * 0.5  # 50% 中点阈值

        for i in range(1, len(self.filtered_samples) - 1):
            if (
                self.filtered_samples[i] > threshold
                and self.filtered_samples[i - 1] < self.filtered_samples[i]
                and self.filtered_samples[i] > self.filtered_samples[i + 1]
            ):
                peak_time = self.timestamps[i]
                peaks.append((peak_time, self.filtered_samples[i]))

        return peaks

    def calculate_heart_rate(self):
        """
        计算心率（BPM）。

        Returns:
            float|None: 若峰值不足则返回 None，否则返回 BPM。

        =========================================
        Compute heart rate in BPM.

        Returns:
            float|None: BPM or None if not enough peaks are found.
        """
        peaks = self.find_peaks()

        # 峰值数不足
        if len(peaks) < 2:
            return None

        # 计算相邻峰值的平均间隔（ms）
        intervals = []
        for i in range(1, len(peaks)):
            interval = time.ticks_diff(peaks[i][0], peaks[i - 1][0])
            intervals.append(interval)

        average_interval = sum(intervals) / len(intervals)

        # 转换为 BPM（60000ms/分钟）
        heart_rate = 60000 / average_interval
        return heart_rate

class SensorData:
    """
    传感器数据缓存（环形队列）。

    Attributes:
        red (CircularBuffer): 红光通道缓存。
        IR (CircularBuffer): 红外通道缓存。
        green (CircularBuffer): 绿光通道缓存。

    =========================================
    Sensor data container backed by ring buffers.

    Attributes:
        red (CircularBuffer): Red channel buffer.
        IR (CircularBuffer): Infrared channel buffer.
        green (CircularBuffer): Green channel buffer.
    """

    def __init__(self):
        """
        初始化环形缓冲区。

        =========================================
        Initialize ring buffers for each channel.
        """
        self.red = CircularBuffer(STORAGE_QUEUE_SIZE)
        self.IR = CircularBuffer(STORAGE_QUEUE_SIZE)
        self.green = CircularBuffer(STORAGE_QUEUE_SIZE)

class MAX30102(object):
    """
    MAX30102/MAX30105 传感器 I2C 驱动（寄存器配置、FIFO 读取、温度读取等）。

    Attributes:
        i2c_address (int): I2C 地址（7 位）。
        _i2c (I2C): MicroPython I2C 实例。
        _active_leds (int|None): 当前启用的 LED 数量（1~3）。
        _pulse_width (int|None): 当前脉宽编码（寄存器位值）。
        _multi_led_read_mode (int|None): 每次 FIFO 读取的字节数（active_leds*3）。
        _sample_rate (int|None): 采样率（SPS）。
        _sample_avg (int|None): FIFO 内部平均的样本数。
        _acq_frequency (float|None): 有效采集频率（_sample_rate/_sample_avg）。
        _acq_frequency_inv (int|None): 建议读取间隔（ms）。
        sense (SensorData): 各通道环形缓存。

    Methods:
        setup_sensor(...): 一次性按常用配置初始化。
        soft_reset(): 软复位。
        shutdown()/wakeup(): 掉电/唤醒。
        set_led_mode()/set_adc_range()/set_sample_rate()/set_pulse_width(): 基本配置。
        set_pulse_amplitude_*(): LED 电流设置。
        set_fifo_average()/enable_fifo_rollover()/clear_fifo(): FIFO 管理。
        get_write_pointer()/get_read_pointer(): FIFO 指针读。
        read_temperature(): 读芯片温度。
        read_part_id()/check_part_id()/get_revision_id(): 器件信息。
        enable_slot()/disable_slots(): 多路 LED 时间槽配置。
        check()/safe_check(): 轮询新数据。

    Notes:
        - 本驱动未改动核心业务逻辑，仅补齐注释与文档；
        - "set_pulse_amplitude_it" 方法名沿用原代码（IR 电流），未更名以避免影响业务；
        - I2C 读写可能抛出 OSError（如 ETIMEDOUT）。

    =========================================
    I2C driver for MAX30102/30105 (register/config/FIFO/temperature, etc.).

    Attributes:
        i2c_address (int): 7-bit I2C address.
        _i2c (I2C): MicroPython I2C instance.
        _active_leds (int|None): Number of active LEDs (1..3).
        _pulse_width (int|None): Encoded pulse width (register value).
        _multi_led_read_mode (int|None): Bytes per FIFO read (active_leds*3).
        _sample_rate (int|None): Sample rate in SPS.
        _sample_avg (int|None): FIFO on-chip averaging.
        _acq_frequency (float|None): Effective acquisition rate.
        _acq_frequency_inv (int|None): Suggested read interval (ms).
        sense (SensorData): Channel ring buffers.

    Methods:
        setup_sensor(...): Initialize once with common configurations.
        soft_reset(): Soft reset.
        shutdown()/wakeup(): Power down/wake up.
        set_led_mode()/set_adc_range()/set_sample_rate()/set_pulse_width(): Basic configurations.
        set_pulse_amplitude_*(): LED current setting.
        set_fifo_average()/enable_fifo_rollover()/clear_fifo(): FIFO management.
        get_write_pointer()/get_read_pointer(): FIFO pointer reading.
        read_temperature(): Read chip temperature.
        read_part_id()/

    Notes:
        - Core logic unchanged; only documentation/comments were added;
        - The method name "set_pulse_amplitude_it" is kept as-is (IR current);
        - I2C ops may raise OSError (e.g., ETIMEDOUT).
    """

    def __init__(self, i2c: I2C, i2c_hex_address=MAX3010X_I2C_ADDRESS):
        """
        构造函数。

        Args:
            i2c (I2C): I2C 实例。
            i2c_hex_address (int): 器件地址（7 位，默认 0x57）。

        =========================================
        Constructor.

        Args:
            i2c (I2C): I2C instance.
            i2c_hex_address (int): 7-bit device address (default 0x57).
        """
        self.i2c_address = i2c_hex_address
        self._i2c = i2c
        self._active_leds = None
        self._pulse_width = None
        self._multi_led_read_mode = None
        # 当前配置用于计算采样频率
        self._sample_rate = None
        self._sample_avg = None
        self._acq_frequency = None
        self._acq_frequency_inv = None
        # 传感器读数环形缓冲
        self.sense = SensorData()

    def setup_sensor(self, led_mode=2, adc_range=16384, sample_rate=400,
                     led_power=MAX30105_PULSE_AMP_MEDIUM, sample_avg=8,
                     pulse_width=411):
        """
        一次性按常用配置初始化设备并清 FIFO。

        Args:
            led_mode (int): 1=仅红，2=红+IR，3=红+IR+绿（30105）。
            adc_range (int): 2048/4096/8192/16384。
            sample_rate (int): 50~3200（SPS）。
            led_power (int): LED 电流寄存器值（0x02~0xFF）。
            sample_avg (int): FIFO 平均样本数（1/2/4/8/16/32）。
            pulse_width (int): 69/118/215/411（us）。
>>>>>>> 92d0b4d5

        =========================================
        Initialize sensor with common defaults and clear FIFO.

        Args:
            led_mode (int): 1=red, 2=red+IR, 3=red+IR+green (30105).
            adc_range (int): 2048/4096/8192/16384.
            sample_rate (int): 50..3200 SPS.
            led_power (int): LED current register value (0x02..0xFF).
            sample_avg (int): FIFO averaging (1/2/4/8/16/32).
            pulse_width (int): 69/118/215/411 us.

<<<<<<< HEAD
        Raises:
            TypeError: If any argument is not int.
            ValueError: If any argument is out of allowed range.
        """
        # 参数类型检查
        for arg_name, arg_value in [
            ("led_mode", led_mode),
            ("adc_range", adc_range),
            ("sample_rate", sample_rate),
            ("led_power", led_power),
            ("sample_avg", sample_avg),
            ("pulse_width", pulse_width),
        ]:
            if not isinstance(arg_value, int):
                raise TypeError(f"{arg_name} must be an int")

        # 参数值检查
        if led_mode not in (1, 2, 3):
            raise ValueError("led_mode must be 1, 2, or 3")
        if adc_range not in (2048, 4096, 8192, 16384):
            raise ValueError("adc_range must be one of 2048, 4096, 8192, 16384")
        if not 50 <= sample_rate <= 3200:
            raise ValueError("sample_rate must be between 50 and 3200")
        if not 0x02 <= led_power <= 0xFF:
            raise ValueError("led_power must be between 0x02 and 0xFF")
        if sample_avg not in (1, 2, 4, 8, 16, 32):
            raise ValueError("sample_avg must be 1,2,4,8,16,32")
        if pulse_width not in (69, 118, 215, 411):
            raise ValueError("pulse_width must be 69,118,215,411")

        # 软复位
        self.soft_reset()
        # FIFO 平均
        self.set_fifo_average(sample_avg)
        # 允许 FIFO 回绕
        self.enable_fifo_rollover()
        # LED 模式
        self.set_led_mode(led_mode)
        # ADC 量程
        self.set_adc_range(adc_range)
        # 采样率
        self.set_sample_rate(sample_rate)
        # 脉冲宽度
        self.set_pulse_width(pulse_width)
        # LED 电流
        self.set_pulse_amplitude_red(led_power)
        self.set_pulse_amplitude_it(led_power)
        self.set_pulse_amplitude_green(led_power)
        self.set_pulse_amplitude_proximity(led_power)
        # 清 FIFO
        self.clear_fifo()

    def __del__(self):
        """
=======
        """
        # 软复位
        self.soft_reset()
        # FIFO 平均
        self.set_fifo_average(sample_avg)
        # 允许 FIFO 回绕
        self.enable_fifo_rollover()
        # LED 模式
        self.set_led_mode(led_mode)
        # ADC 量程
        self.set_adc_range(adc_range)
        # 采样率
        self.set_sample_rate(sample_rate)
        # 脉冲宽度
        self.set_pulse_width(pulse_width)
        # LED 电流
        self.set_pulse_amplitude_red(led_power)
        self.set_pulse_amplitude_it(led_power)
        self.set_pulse_amplitude_green(led_power)
        self.set_pulse_amplitude_proximity(led_power)
        # 清 FIFO
        self.clear_fifo()

    def __del__(self):
        """
>>>>>>> 92d0b4d5
        析构：设备转入低功耗。

        =========================================
        Destructor: put device into low power mode.
        """
        self.shutdown()

    def get_int_1(self):
        """
        读取中断状态寄存器 1。

        Returns:
            bytes: 原始寄存器值（1 字节）。

        =========================================
        Read interrupt status register 1.

        Returns:
            bytes: Raw register value (1 byte).
        """
<<<<<<< HEAD
        rev_id = self._i2c_read_register(MAX30105_INT_STAT_1)
=======
        rev_id = self.i2c_read_register(MAX30105_INT_STAT_1)
>>>>>>> 92d0b4d5
        return rev_id

    def get_int_2(self):
        """
        读取中断状态寄存器 2。

        Returns:
            bytes: 原始寄存器值（1 字节）。

        =========================================
        Read interrupt status register 2.

        Returns:
            bytes: Raw register value (1 byte).
        """
<<<<<<< HEAD
        rev_id = self._i2c_read_register(MAX30105_INT_STAT_2)
=======
        rev_id = self.i2c_read_register(MAX30105_INT_STAT_2)
>>>>>>> 92d0b4d5
        return rev_id

    def enable_a_full(self):
        """
        使能 FIFO 接近满中断。

        =========================================
        Enable the "almost full" FIFO interrupt.
        """
        self.bitmask(MAX30105_INT_ENABLE_1, MAX30105_INT_A_FULL_MASK, MAX30105_INT_A_FULL_ENABLE)
<<<<<<< HEAD

    def disable_a_full(self):
        """
        关闭 FIFO 接近满中断。

        =========================================
        Disable the "almost full" FIFO interrupt.
        """
        self.bitmask(MAX30105_INT_ENABLE_1, MAX30105_INT_A_FULL_MASK, MAX30105_INT_A_FULL_DISABLE)

    def enable_data_rdy(self):
        """
        使能新数据就绪中断。

        =========================================
        Enable the FIFO data-ready interrupt.
        """
        self.bitmask(MAX30105_INT_ENABLE_1, MAX30105_INT_DATA_RDY_MASK, MAX30105_INT_DATA_RDY_ENABLE)

=======

    def disable_a_full(self):
        """
        关闭 FIFO 接近满中断。

        =========================================
        Disable the "almost full" FIFO interrupt.
        """
        self.bitmask(MAX30105_INT_ENABLE_1, MAX30105_INT_A_FULL_MASK, MAX30105_INT_A_FULL_DISABLE)

    def enable_data_rdy(self):
        """
        使能新数据就绪中断。

        =========================================
        Enable the FIFO data-ready interrupt.
        """
        self.bitmask(MAX30105_INT_ENABLE_1, MAX30105_INT_DATA_RDY_MASK, MAX30105_INT_DATA_RDY_ENABLE)

>>>>>>> 92d0b4d5
    def disable_data_rdy(self):
        """
        关闭新数据就绪中断。

        =========================================
        Disable the FIFO data-ready interrupt.
        """
        self.bitmask(MAX30105_INT_ENABLE_1, MAX30105_INT_DATA_RDY_MASK, MAX30105_INT_DATA_RDY_DISABLE)

    def enable_alc_ovf(self):
        """
        使能环境光溢出中断。

        =========================================
        Enable ambient light overflow interrupt.
        """
        self.bitmask(MAX30105_INT_ENABLE_1, MAX30105_INT_ALC_OVF_MASK, MAX30105_INT_ALC_OVF_ENABLE)

    def disable_alc_ovf(self):
        """
        关闭环境光溢出中断。

        =========================================
        Disable ambient light overflow interrupt.
        """
        self.bitmask(MAX30105_INT_ENABLE_1, MAX30105_INT_ALC_OVF_MASK, MAX30105_INT_ALC_OVF_DISABLE)

    def enable_prox_int(self):
        """
        使能接近中断。

        =========================================
        Enable proximity interrupt.
        """
        self.bitmask(MAX30105_INT_ENABLE_1, MAX30105_INT_PROX_INT_MASK, MAX30105_INT_PROX_INT_ENABLE)

    def disable_prox_int(self):
        """
        关闭接近中断。

        =========================================
        Disable proximity interrupt.
        """
        self.bitmask(MAX30105_INT_ENABLE_1, MAX30105_INT_PROX_INT_MASK, MAX30105_INT_PROX_INT_DISABLE)

    def enable_die_temp_rdy(self):
        """
        使能芯片温度完成中断。

        =========================================
        Enable die-temperature ready interrupt.
        """
        self.bitmask(MAX30105_INT_ENABLE_2, MAX30105_INT_DIE_TEMP_RDY_MASK, MAX30105_INT_DIE_TEMP_RDY_ENABLE)

    def disable_die_temp_rdy(self):
<<<<<<< HEAD
        """
        关闭芯片温度完成中断。

        =========================================
        Disable die-temperature ready interrupt.
        """
        self.bitmask(MAX30105_INT_ENABLE_2, MAX30105_INT_DIE_TEMP_RDY_MASK, MAX30105_INT_DIE_TEMP_RDY_DISABLE)

    def soft_reset(self):
        """
        软复位（复位后等待 RESET 位自动清零）。

        =========================================
        Soft-reset the device and wait until the RESET bit clears.
        """
        self.set_bitmask(MAX30105_MODE_CONFIG, MAX30105_RESET_MASK, MAX30105_RESET)
        curr_status = -1
        while not ((curr_status & MAX30105_RESET) == 0):
            time.sleep_ms(10)
            curr_status = ord(self._i2c_read_register(MAX30105_MODE_CONFIG))

    def shutdown(self):
        """
        掉电进入低功耗（I2C 仍可访问，但不再更新测量）。

        =========================================
        Enter low-power shutdown (I2C remains responsive, measurements pause).
        """
        self.set_bitmask(MAX30105_MODE_CONFIG, MAX30105_SHUTDOWN_MASK, MAX30105_SHUTDOWN)

    def wakeup(self):
        """
        退出低功耗，恢复工作。

        =========================================
        Wake the device from shutdown.
        """
        self.set_bitmask(MAX30105_MODE_CONFIG, MAX30105_SHUTDOWN_MASK, MAX30105_WAKEUP)

    def set_led_mode(self, LED_mode):
        """
=======
        """
        关闭芯片温度完成中断。

        =========================================
        Disable die-temperature ready interrupt.
        """
        self.bitmask(MAX30105_INT_ENABLE_2, MAX30105_INT_DIE_TEMP_RDY_MASK, MAX30105_INT_DIE_TEMP_RDY_DISABLE)

    def soft_reset(self):
        """
        软复位（复位后等待 RESET 位自动清零）。

        =========================================
        Soft-reset the device and wait until the RESET bit clears.
        """
        self.set_bitmask(MAX30105_MODE_CONFIG, MAX30105_RESET_MASK, MAX30105_RESET)
        curr_status = -1
        while not ((curr_status & MAX30105_RESET) == 0):
            time.sleep_ms(10)
            curr_status = ord(self.i2c_read_register(MAX30105_MODE_CONFIG))

    def shutdown(self):
        """
        掉电进入低功耗（I2C 仍可访问，但不再更新测量）。

        =========================================
        Enter low-power shutdown (I2C remains responsive, measurements pause).
        """
        self.set_bitmask(MAX30105_MODE_CONFIG, MAX30105_SHUTDOWN_MASK, MAX30105_SHUTDOWN)

    def wakeup(self):
        """
        退出低功耗，恢复工作。

        =========================================
        Wake the device from shutdown.
        """
        self.set_bitmask(MAX30105_MODE_CONFIG, MAX30105_SHUTDOWN_MASK, MAX30105_WAKEUP)

    def set_led_mode(self, LED_mode):
        """
>>>>>>> 92d0b4d5
        设置 LED 采样模式。

        Args:
            LED_mode (int): 1=红；2=红+IR；3=红+IR+绿（仅 30105）。

        Raises:
            ValueError: 模式不支持。

        =========================================
        Set LED sampling mode.

        Args:
            LED_mode (int): 1=red; 2=red+IR; 3=red+IR+green (30105 only).

        Raises:
            ValueError: If mode not supported.
        """
        if LED_mode == 1:
            self.set_bitmask(MAX30105_MODE_CONFIG, MAX30105_MODE_MASK, MAX30105_MODE_RED_ONLY)
        elif LED_mode == 2:
            self.set_bitmask(MAX30105_MODE_CONFIG, MAX30105_MODE_MASK, MAX30105_MODE_RED_IR_ONLY)
        elif LED_mode == 3:
            self.set_bitmask(MAX30105_MODE_CONFIG, MAX30105_MODE_MASK, MAX30105_MODE_MULTI_LED)
        else:
            raise ValueError('Wrong LED mode:{0}!'.format(LED_mode))

        # 按模式设置时间槽
        self.enable_slot(1, SLOT_RED_LED)
        if LED_mode > 1:
            self.enable_slot(2, SLOT_IR_LED)
        if LED_mode > 2:
            self.enable_slot(3, SLOT_GREEN_LED)

        # 根据 LED 数决定 FIFO 一次读取的字节数（每 LED 3 字节）
        self._active_leds = LED_mode
        self._multi_led_read_mode = LED_mode * 3

    def set_adc_range(self, ADC_range):
        """
        设置 ADC 量程。

        Args:
            ADC_range (int): 2048/4096/8192/16384。

        Raises:
            ValueError: 量程不支持。

        =========================================
        Set ADC full-scale range.

        Args:
            ADC_range (int): 2048/4096/8192/16384.

        Raises:
            ValueError: If range not supported.
        """
        if ADC_range == 2048:
            r = MAX30105_ADC_RANGE_2048
        elif ADC_range == 4096:
            r = MAX30105_ADC_RANGE_4096
        elif ADC_range == 8192:
            r = MAX30105_ADC_RANGE_8192
        elif ADC_range == 16384:
            r = MAX30105_ADC_RANGE_16384
        else:
            raise ValueError('Wrong ADC range:{0}!'.format(ADC_range))

        self.set_bitmask(MAX30105_PARTICLE_CONFIG, MAX30105_ADC_RANGE_MASK, r)

    def set_sample_rate(self, sample_rate):

        """
        设置采样率（SPS）。

        Args:
            sample_rate (int): 50/100/200/400/800/1000/1600/3200。

        Raises:
            ValueError: 采样率不支持。

        =========================================
        Set sample rate (SPS).

        Args:
            sample_rate (int): 50/100/200/400/800/1000/1600/3200.

        Raises:
            ValueError: If rate not supported.
<<<<<<< HEAD
        """

        if sample_rate == 50:
            sr = MAX30105_SAMPLERATE_50
        elif sample_rate == 100:
            sr = MAX30105_SAMPLERATE_100
        elif sample_rate == 200:
            sr = MAX30105_SAMPLERATE_200
        elif sample_rate == 400:
            sr = MAX30105_SAMPLERATE_400
        elif sample_rate == 800:
            sr = MAX30105_SAMPLERATE_800
        elif sample_rate == 1000:
            sr = MAX30105_SAMPLERATE_1000
        elif sample_rate == 1600:
            sr = MAX30105_SAMPLERATE_1600
        elif sample_rate == 3200:
            sr = MAX30105_SAMPLERATE_3200
        else:
            raise ValueError('Wrong sample rate:{0}!'.format(sample_rate))

        self.set_bitmask(MAX30105_PARTICLE_CONFIG, MAX30105_SAMPLERATE_MASK, sr)
        # 保存采样率并刷新有效采集频率
        self._sample_rate = sample_rate
        self.update_acquisition_frequency()

    def set_pulse_width(self, pulse_width):

        """
        设置 LED 脉冲宽度（影响探测距离）。

        Args:
            pulse_width (int): 69/118/215/411。

        Raises:
            ValueError: 脉宽不支持。

        =========================================
        Set LED pulse width (affects detection range).

        Args:
            pulse_width (int): 69/118/215/411.

        Raises:
            ValueError: If width not supported.
        """

        if pulse_width == 69:
            pw = MAX30105_PULSE_WIDTH_69
        elif pulse_width == 118:
            pw = MAX30105_PULSE_WIDTH_118
        elif pulse_width == 215:
            pw = MAX30105_PULSE_WIDTH_215
        elif pulse_width == 411:
            pw = MAX30105_PULSE_WIDTH_411
        else:
            raise ValueError('Wrong pulse width:{0}!'.format(pulse_width))
        self.set_bitmask(MAX30105_PARTICLE_CONFIG, MAX30105_PULSE_WIDTH_MASK, pw)
        self._pulse_width = pw

    def set_active_leds_amplitude(self, amplitude):
        """
            按当前启用的 LED 数量批量设置电流。

            Args:
                amplitude (int): 电流寄存器值（0x02~0xFF）。

            Raises:
                TypeError: 如果 amplitude 不是 int 类型。
                ValueError: 如果 amplitude 不在 0x02~0xFF 范围内。

            =========================================
            Set LED current for all active LEDs.

            Args:
                amplitude (int): Current register value (0x02..0xFF).

            Raises:
                TypeError: If amplitude is not an int.
                ValueError: If amplitude is not in the range 0x02–0xFF.
            """
        # 参数类型检查
        if not isinstance(amplitude, int):
            raise TypeError("amplitude must be an int")
        # 参数值检查
        if not 0x02 <= amplitude <= 0xFF:
            raise ValueError("amplitude must be between 0x02 and 0xFF")
        if self._active_leds and self._active_leds > 0:
            self.set_pulse_amplitude_red(amplitude)
        if self._active_leds and self._active_leds > 1:
            self.set_pulse_amplitude_it(amplitude)
        if self._active_leds and self._active_leds > 2:
            self.set_pulse_amplitude_green(amplitude)

    def set_pulse_amplitude_red(self, amplitude):

        """
        设置红光 LED 电流。

        Args:
            amplitude (int): 电流寄存器值（0x02~0xFF）。

        Raises:
            TypeError: 如果 amplitude 不是 int 类型。
            ValueError: 如果 amplitude 不在 0x02~0xFF 范围内。

        =========================================
        Set RED LED current.

        Args:
            amplitude (int): Current register value (0x02..0xFF).

        Raises:
            TypeError: If amplitude is not an int.
            ValueError: If amplitude is not in the range 0x02–0xFF.
        """
        if not isinstance(amplitude, int):
            raise TypeError("amplitude must be an int")
            # 参数值检查
        if not 0x02 <= amplitude <= 0xFF:
            raise ValueError("amplitude must be between 0x02 and 0xFF")
        self._i2c_set_register(MAX30105_LED1_PULSE_AMP, amplitude)

    def set_pulse_amplitude_it(self, amplitude):

        """
        设置 IR LED 电流（沿用原方法名 it）。

        Args:
            amplitude (int): 电流寄存器值。
        Raises:
            TypeError: 如果 amplitude 不是 int 类型。
            ValueError: 如果 amplitude 不在 0x02~0xFF 范围内。

        =========================================
        Set IR LED current (method name kept as 'it').

        Args:
            amplitude (int): Current register value.
        Raises:
            TypeError: If amplitude is not an int.
            ValueError: If amplitude is not in the range 0x02–0xFF.
        """
        if not isinstance(amplitude, int):
            raise TypeError("amplitude must be an int")
            # 参数值检查
        if not 0x02 <= amplitude <= 0xFF:
            raise ValueError("amplitude must be between 0x02 and 0xFF")
        self._i2c_set_register(MAX30105_LED2_PULSE_AMP, amplitude)

    def set_pulse_amplitude_green(self, amplitude):

        """
        设置绿光 LED 电流（若芯片支持）。

        Args:
            amplitude (int): 电流寄存器值。
        Raises:
            TypeError: 如果 amplitude 不是 int 类型。
            ValueError: 如果 amplitude 不在 0x02~0xFF 范围内。
        =========================================
        Set GREEN LED current (if available).

        Args:
            amplitude (int): Current register value.
        Raises:
            TypeError: If amplitude is not an int.
            ValueError: If amplitude is not in the range 0x02–0xFF.
        """
        if not isinstance(amplitude, int):
            raise TypeError("amplitude must be an int")
            # 参数值检查
        if not 0x02 <= amplitude <= 0xFF:
            raise ValueError("amplitude must be between 0x02 and 0xFF")
        self._i2c_set_register(MAX30105_LED3_PULSE_AMP, amplitude)

    def set_pulse_amplitude_proximity(self, amplitude):

        """
        设置接近检测 LED 电流。

        Args:
            amplitude (int): 电流寄存器值。
        Raises:
            TypeError: 如果 amplitude 不是 int 类型。
            ValueError: 如果 amplitude 不在 0x02~0xFF 范围内。

        =========================================
        Set proximity LED current.

        Args:
            amplitude (int): Current register value.
        Raises:
            TypeError: If amplitude is not an int.
            ValueError: If amplitude is not in the range 0x02–0xFF.
        """
        if not isinstance(amplitude, int):
            raise TypeError("amplitude must be an int")
            # 参数值检查
        if not 0x02 <= amplitude <= 0xFF:
            raise ValueError("amplitude must be between 0x02 and 0xFF")
        self._i2c_set_register(MAX30105_LED3_PULSE_AMP, amplitude)
        self._i2c_set_register(MAX30105_LED_PROX_AMP, amplitude)

    def set_proximity_threshold(self, thresh_msb):
        """
        设置接近中断门限的高 8 位。

        Args:
            thresh_msb (int): 门限高 8 位（0x00~0xFF）。

        Raises:
            TypeError: 如果 thresh_msb 不是 int 类型。
            ValueError: 如果 thresh_msb 不在 0x00~0xFF 范围内。

        =========================================
        Set MSB part of proximity interrupt threshold.

        Args:
            thresh_msb (int): Threshold MSB value (0x00..0xFF).

        Raises:
            TypeError: If thresh_msb is not an int.
            ValueError: If thresh_msb is not in the range 0x00–0xFF.
        """
        # 类型检查
        if not isinstance(thresh_msb, int):
            raise TypeError("thresh_msb must be an int")
        # 值域检查
        if not 0x00 <= thresh_msb <= 0xFF:
            raise ValueError("thresh_msb must be between 0x00 and 0xFF")

        self._i2c_set_register(MAX30105_PROX_INT_THRESH, thresh_msb)

    def set_fifo_average(self, number_of_samples):

        """
=======
        """

        if sample_rate == 50:
            sr = MAX30105_SAMPLERATE_50
        elif sample_rate == 100:
            sr = MAX30105_SAMPLERATE_100
        elif sample_rate == 200:
            sr = MAX30105_SAMPLERATE_200
        elif sample_rate == 400:
            sr = MAX30105_SAMPLERATE_400
        elif sample_rate == 800:
            sr = MAX30105_SAMPLERATE_800
        elif sample_rate == 1000:
            sr = MAX30105_SAMPLERATE_1000
        elif sample_rate == 1600:
            sr = MAX30105_SAMPLERATE_1600
        elif sample_rate == 3200:
            sr = MAX30105_SAMPLERATE_3200
        else:
            raise ValueError('Wrong sample rate:{0}!'.format(sample_rate))

        self.set_bitmask(MAX30105_PARTICLE_CONFIG, MAX30105_SAMPLERATE_MASK, sr)
        # 保存采样率并刷新有效采集频率
        self._sample_rate = sample_rate
        self.update_acquisition_frequency()

    def set_pulse_width(self, pulse_width):

        """
        设置 LED 脉冲宽度（影响探测距离）。

        Args:
            pulse_width (int): 69/118/215/411。

        Raises:
            ValueError: 脉宽不支持。

        =========================================
        Set LED pulse width (affects detection range).

        Args:
            pulse_width (int): 69/118/215/411.

        Raises:
            ValueError: If width not supported.
        """

        if pulse_width == 69:
            pw = MAX30105_PULSE_WIDTH_69
        elif pulse_width == 118:
            pw = MAX30105_PULSE_WIDTH_118
        elif pulse_width == 215:
            pw = MAX30105_PULSE_WIDTH_215
        elif pulse_width == 411:
            pw = MAX30105_PULSE_WIDTH_411
        else:
            raise ValueError('Wrong pulse width:{0}!'.format(pulse_width))
        self.set_bitmask(MAX30105_PARTICLE_CONFIG, MAX30105_PULSE_WIDTH_MASK, pw)
        self._pulse_width = pw

    def set_active_leds_amplitude(self, amplitude):

        """
        按当前启用的 LED 数量批量设置电流。

        Args:
            amplitude (int): 电流寄存器值（0x02~0xFF）。

        =========================================
        Set LED current for all active LEDs.

        Args:
            amplitude (int): Current register value (0x02..0xFF).
        """
        if self._active_leds and self._active_leds > 0:
            self.set_pulse_amplitude_red(amplitude)
        if self._active_leds and self._active_leds > 1:
            self.set_pulse_amplitude_it(amplitude)
        if self._active_leds and self._active_leds > 2:
            self.set_pulse_amplitude_green(amplitude)

    def set_pulse_amplitude_red(self, amplitude):

        """
        设置红光 LED 电流。

        Args:
            amplitude (int): 电流寄存器值。

        =========================================
        Set RED LED current.

        Args:
            amplitude (int): Current register value.
        """

        self.i2c_set_register(MAX30105_LED1_PULSE_AMP, amplitude)

    def set_pulse_amplitude_it(self, amplitude):

        """
        设置 IR LED 电流（沿用原方法名 it）。

        Args:
            amplitude (int): 电流寄存器值。

        =========================================
        Set IR LED current (method name kept as 'it').

        Args:
            amplitude (int): Current register value.
        """

        self.i2c_set_register(MAX30105_LED2_PULSE_AMP, amplitude)

    def set_pulse_amplitude_green(self, amplitude):

        """
        设置绿光 LED 电流（若芯片支持）。

        Args:
            amplitude (int): 电流寄存器值。

        =========================================
        Set GREEN LED current (if available).

        Args:
            amplitude (int): Current register value.
        """

        self.i2c_set_register(MAX30105_LED3_PULSE_AMP, amplitude)

    def set_pulse_amplitude_proximity(self, amplitude):

        """
        设置接近检测 LED 电流。

        Args:
            amplitude (int): 电流寄存器值。

        =========================================
        Set proximity LED current.

        Args:
            amplitude (int): Current register value.
        """

        self.i2c_set_register(MAX30105_LED_PROX_AMP, amplitude)

    def set_proximity_threshold(self, thresh_msb):

        """
        设置接近中断门限的高 8 位。

        Args:
            thresh_msb (int): 门限高 8 位。

        =========================================
        Set MSB part of proximity interrupt threshold.

        Args:
            thresh_msb (int): Threshold MSB value.
        """

        self.i2c_set_register(MAX30105_PROX_INT_THRESH, thresh_msb)

    def set_fifo_average(self, number_of_samples):

        """
>>>>>>> 92d0b4d5
        设置 FIFO 内部平均样本数。

        Args:
            number_of_samples (int): 1/2/4/8/16/32。

        Raises:
            ValueError: 不支持的平均样本数。

        =========================================
        Set FIFO on-chip averaging.

        Args:
            number_of_samples (int): 1/2/4/8/16/32.

        Raises:
            ValueError: If not supported.
        """

        if number_of_samples == 1:
            ns = MAX30105_SAMPLE_AVG_1
        elif number_of_samples == 2:
            ns = MAX30105_SAMPLE_AVG_2
        elif number_of_samples == 4:
            ns = MAX30105_SAMPLE_AVG_4
        elif number_of_samples == 8:
            ns = MAX30105_SAMPLE_AVG_8
        elif number_of_samples == 16:
            ns = MAX30105_SAMPLE_AVG_16
        elif number_of_samples == 32:
            ns = MAX30105_SAMPLE_AVG_32
        else:
            raise ValueError('Wrong number of samples:{0}!'.format(number_of_samples))
        self.set_bitmask(MAX30105_FIFO_CONFIG, MAX30105_SAMPLE_AVG_MASK, ns)
        # 保存并更新有效采集频率
        self._sample_avg = number_of_samples
        self.update_acquisition_frequency()

    def update_acquisition_frequency(self):

        """
        根据采样率与平均样本数计算有效采集频率与建议读取间隔。

        =========================================
        Update effective acquisition frequency and suggested read interval.
        """

        if None in [self._sample_rate, self._sample_avg]:
            return
        else:
            self._acq_frequency = self._sample_rate / self._sample_avg
            from math import ceil
            # 建议的读取间隔（ms）
            self._acq_frequency_inv = int(ceil(1000 / self._acq_frequency))

    def get_acquisition_frequency(self):

        """
        获取有效采集频率（SPS）。

        Returns:
            float|None: 采集频率。

        =========================================
        Get effective acquisition frequency in SPS.

        Returns:
            float|None: Frequency.
        """

        return self._acq_frequency

    def clear_fifo(self):

        """
        清空 FIFO 指针（推荐在开始读取前执行）。

        =========================================
        Clear FIFO pointers (recommended before starting reads).
        """

<<<<<<< HEAD
        self._i2c_set_register(MAX30105_FIFO_WRITE_PTR, 0)
        self._i2c_set_register(MAX30105_FIFO_OVERFLOW, 0)
        self._i2c_set_register(MAX30105_FIFO_READ_PTR, 0)
=======
        self.i2c_set_register(MAX30105_FIFO_WRITE_PTR, 0)
        self.i2c_set_register(MAX30105_FIFO_OVERFLOW, 0)
        self.i2c_set_register(MAX30105_FIFO_READ_PTR, 0)
>>>>>>> 92d0b4d5

    def enable_fifo_rollover(self):

        """
        允许 FIFO 回绕覆盖旧数据。

        =========================================
        Enable FIFO rollover.
        """

        self.set_bitmask(MAX30105_FIFO_CONFIG, MAX30105_ROLLOVER_MASK, MAX30105_ROLLOVER_ENABLE)

    def disable_fifo_rollover(self):

        """
        禁止 FIFO 回绕。

        =========================================
        Disable FIFO rollover.
        """

        self.set_bitmask(MAX30105_FIFO_CONFIG, MAX30105_ROLLOVER_MASK, MAX30105_ROLLOVER_DISABLE)

    def set_fifo_almost_full(self, number_of_samples):

        """
        设置触发“接近满”中断的剩余空间阈值（反向编码）。

        Args:
            number_of_samples (int): 0x00=32 样本，0x0F=17 样本。

        =========================================
        Configure the threshold for "almost full" interrupt (reverse encoded).

        Args:
            number_of_samples (int): 0x00=32 samples, 0x0F=17 samples.
        """

        self.set_bitmask(MAX30105_FIFO_CONFIG, MAX30105_A_FULL_MASK, number_of_samples)

    def get_write_pointer(self):

        """
        读取 FIFO 写指针。

        Returns:
            bytes: 指针寄存器值（1 字节）。

        =========================================
        Read FIFO write pointer.

        Returns:
            bytes: Register value (1 byte).
        """

<<<<<<< HEAD
        wp = self._i2c_read_register(MAX30105_FIFO_WRITE_PTR)
=======
        wp = self.i2c_read_register(MAX30105_FIFO_WRITE_PTR)
>>>>>>> 92d0b4d5
        return wp

    def get_read_pointer(self):

        """
        读取 FIFO 读指针。

        Returns:
            bytes: 指针寄存器值（1 字节）。

        =========================================
        Read FIFO read pointer.

        Returns:
            bytes: Register value (1 byte).
        """

<<<<<<< HEAD
        wp = self._i2c_read_register(MAX30105_FIFO_READ_PTR)
=======
        wp = self.i2c_read_register(MAX30105_FIFO_READ_PTR)
>>>>>>> 92d0b4d5
        return wp

    def read_temperature(self):

        """
        读取芯片内部温度（℃）。

        Returns:
            float: 摄氏温度。

        =========================================
        Read die temperature in Celsius.

        Returns:
            float: Temperature in °C.
        """

        # 触发一次温度转换
<<<<<<< HEAD
        self._i2c_set_register(MAX30105_DIE_TEMP_CONFIG, 0x01)
        # 轮询完成位清零
        reading = ord(self._i2c_read_register(MAX30105_INT_STAT_2))
        time.sleep_ms(100)
        while (reading & MAX30105_INT_DIE_TEMP_RDY_ENABLE) > 0:
            reading = ord(self._i2c_read_register(MAX30105_INT_STAT_2))
        time.sleep_ms(1)
        # 读取整数与小数部分
        tempInt = ord(self._i2c_read_register(MAX30105_DIE_TEMP_INT))
        tempFrac = ord(self._i2c_read_register(MAX30105_DIE_TEMP_FRAC))
        return float(tempInt) + (float(tempFrac) * 0.0625)

    def set_prox_int_tresh(self, val):
        """
        设置接近中断门限。

        Args:
            val (int): 门限高 8 位（0x00~0xFF）。

        Raises:
            TypeError: 如果 val 不是 int 类型。
            ValueError: 如果 val 不在 0x00~0xFF 范围内。
=======
        self.i2c_set_register(MAX30105_DIE_TEMP_CONFIG, 0x01)
        # 轮询完成位清零
        reading = ord(self.i2c_read_register(MAX30105_INT_STAT_2))
        time.sleep_ms(100)
        while (reading & MAX30105_INT_DIE_TEMP_RDY_ENABLE) > 0:
            reading = ord(self.i2c_read_register(MAX30105_INT_STAT_2))
        time.sleep_ms(1)
        # 读取整数与小数部分
        tempInt = ord(self.i2c_read_register(MAX30105_DIE_TEMP_INT))
        tempFrac = ord(self.i2c_read_register(MAX30105_DIE_TEMP_FRAC))
        return float(tempInt) + (float(tempFrac) * 0.0625)

    def set_prox_int_tresh(self, val):

        """
        设置接近中断门限（别名函数）。

        Args:
            val (int): 门限高 8 位。
>>>>>>> 92d0b4d5

        =========================================
        Set proximity interrupt threshold (alias of set_proximity_threshold).

        Args:
<<<<<<< HEAD
            val (int): Threshold MSB value (0x00..0xFF).

        Raises:
            TypeError: If val is not an int.
            ValueError: If val is not in the range 0x00–0xFF.
        """
        # 类型检查
        if not isinstance(val, int):
            raise TypeError("val must be an int")
        # 值域检查
        if not 0x00 <= val <= 0xFF:
            raise ValueError("val must be between 0x00 and 0xFF")

        self._i2c_set_register(MAX30105_PROX_INT_THRESH, val)
=======
            val (int): Threshold MSB value.
        """

        self.i2c_set_register(MAX30105_PROX_INT_THRESH, val)
>>>>>>> 92d0b4d5

    def read_part_id(self):
        
        """
        读取器件 ID。

        Returns:
            bytes: ID 寄存器（1 字节）。

        =========================================
        Read part ID register.

        Returns:
            bytes: 1-byte value.
        """

<<<<<<< HEAD
        part_id = self._i2c_read_register(MAX30105_PART_ID)
=======
        part_id = self.i2c_read_register(MAX30105_PART_ID)
>>>>>>> 92d0b4d5
        return part_id

    def check_part_id(self):

        """
        校验器件 ID 是否为预期值（0x15）。

        Returns:
            bool: 是否匹配。

        =========================================
        Check if part ID equals expected value (0x15).

        Returns:
            bool: True if matched.
        """

        part_id = ord(self.read_part_id())
        return part_id == MAX_30105_EXPECTED_PART_ID

    def get_revision_id(self):

        """
        读取修订 ID。

        Returns:
            int: 修订号。

        =========================================
        Read revision ID.

        Returns:
            int: Revision number.
        """

<<<<<<< HEAD
        rev_id = self._i2c_read_register(MAX30105_REVISION_ID)
        return ord(rev_id)

    def enable_slot(self, slot_number, device):
=======
        rev_id = self.i2c_read_register(MAX30105_REVISION_ID)
        return ord(rev_id)

    def enable_slot(self, slot_number, device):
        
>>>>>>> 92d0b4d5
        """
        在多路 LED 模式下配置时间槽。

        Args:
            slot_number (int): 槽位 1..4。
            device (int): 槽位绑定：SLOT_* 常量之一。

        Raises:
<<<<<<< HEAD
            TypeError: 如果 device 不是 int。
            ValueError: 槽位编号不在 1..4，或 device 不在允许范围。
=======
            ValueError: 槽位编号不在 1..4。
>>>>>>> 92d0b4d5

        =========================================
        Configure time slots for multi-LED mode.

        Args:
            slot_number (int): Slot index 1..4.
            device (int): One of SLOT_* constants.

        Raises:
<<<<<<< HEAD
            TypeError: If device is not an int.
            ValueError: If slot_number not in 1..4 or device invalid.
        """
        # slot_number 检查
        if slot_number not in (1, 2, 3, 4):
            raise ValueError(f"Wrong slot number: {slot_number}!")

        # device 类型和值检查
        allowed_devices = (SLOT_RED_LED, SLOT_IR_LED, SLOT_GREEN_LED, SLOT_NONE)  # 根据实际常量定义
        if not isinstance(device, int):
            raise TypeError("device must be an int")
        if device not in allowed_devices:
            raise ValueError(f"Invalid device: {device}, must be one of {allowed_devices}")

        # 配置寄存器
=======
            ValueError: If slot_number not in 1..4.
        """
>>>>>>> 92d0b4d5
        if slot_number == 1:
            self.bitmask(MAX30105_MULTI_LED_CONFIG_1, MAX30105_SLOT1_MASK, device)
        elif slot_number == 2:
            self.bitmask(MAX30105_MULTI_LED_CONFIG_1, MAX30105_SLOT2_MASK, device << 4)
        elif slot_number == 3:
            self.bitmask(MAX30105_MULTI_LED_CONFIG_2, MAX30105_SLOT3_MASK, device)
        elif slot_number == 4:
            self.bitmask(MAX30105_MULTI_LED_CONFIG_2, MAX30105_SLOT4_MASK, device << 4)
<<<<<<< HEAD
=======
        else:
            raise ValueError('Wrong slot number:{0}!'.format(slot_number))
>>>>>>> 92d0b4d5

    def disable_slots(self):
        """
        清空所有时间槽配置。

        =========================================
        Clear all time-slot assignments.
        """
<<<<<<< HEAD
        self._i2c_set_register(MAX30105_MULTI_LED_CONFIG_1, 0)
        self._i2c_set_register(MAX30105_MULTI_LED_CONFIG_2, 0)

    def _i2c_read_register(self, REGISTER, n_bytes=1):
=======
        self.i2c_set_register(MAX30105_MULTI_LED_CONFIG_1, 0)
        self.i2c_set_register(MAX30105_MULTI_LED_CONFIG_2, 0)

    def i2c_read_register(self, REGISTER, n_bytes=1):
>>>>>>> 92d0b4d5
        """
        读寄存器。

        Args:
            REGISTER (int): 寄存器地址。
            n_bytes (int): 读取字节数（默认 1）。

        Returns:
            bytes: 读取到的字节序列。

        =========================================
        Read register bytes.

        Args:
            REGISTER (int): Register address.
            n_bytes (int): Number of bytes to read (default 1).

        Returns:
            bytes: Raw bytes read.
        """
        self._i2c.writeto(self.i2c_address, bytearray([REGISTER]))
        return self._i2c.readfrom(self.i2c_address, n_bytes)

<<<<<<< HEAD
    def _i2c_set_register(self, REGISTER, VALUE):
=======
    def i2c_set_register(self, REGISTER, VALUE):
>>>>>>> 92d0b4d5
        """
        写寄存器一个字节。

        Args:
            REGISTER (int): 寄存器地址。
            VALUE (int): 要写入的值（1 字节）。

        =========================================
        Write one byte to a register.

        Args:
            REGISTER (int): Register address.
            VALUE (int): 1-byte value to write.
        """
        self._i2c.writeto(self.i2c_address, bytearray([REGISTER, VALUE]))

    def set_bitmask(self, REGISTER, MASK, NEW_VALUES):
        """
        读取-掩码-合并-写回（便捷改位）。

        Args:
            REGISTER (int): 寄存器地址。
            MASK (int): 位掩码。
            NEW_VALUES (int): 新值（已对齐）。

        =========================================
        Read-mask-or-write helper.

        Args:
            REGISTER (int): Register address.
            MASK (int): Bit mask.
            NEW_VALUES (int): New value (already aligned).
        """
<<<<<<< HEAD
        newCONTENTS = (ord(self._i2c_read_register(REGISTER)) & MASK) | NEW_VALUES
        self._i2c_set_register(REGISTER, newCONTENTS)
=======
        newCONTENTS = (ord(self.i2c_read_register(REGISTER)) & MASK) | NEW_VALUES
        self.i2c_set_register(REGISTER, newCONTENTS)
>>>>>>> 92d0b4d5

    def bitmask(self, reg, slotMask, thing):
        """
        读取寄存器、按掩码保留位后与新值合并写回。

        Args:
            reg (int): 寄存器地址。
            slotMask (int): 位掩码。
            thing (int): 合并的新值。

        =========================================
        Read register, apply mask, OR with new value, then write back.

        Args:
            reg (int): Register address.
            slotMask (int): Bit mask.
            thing (int): New value.
        """
<<<<<<< HEAD
        originalContents = ord(self._i2c_read_register(reg))
        originalContents = originalContents & slotMask
        self._i2c_set_register(reg, originalContents | thing)

    def _fifo_bytes_to_int(self, fifo_bytes):
=======
        originalContents = ord(self.i2c_read_register(reg))
        originalContents = originalContents & slotMask
        self.i2c_set_register(reg, originalContents | thing)

    def fifo_bytes_to_int(self, fifo_bytes):
>>>>>>> 92d0b4d5
        """
        将 FIFO 中的 3 字节样本解码为整数，并按当前脉宽位宽右移。

        Args:
            fifo_bytes (bytes): 3 字节原始数据。

        Returns:
            int: 解码后的样本值。

        =========================================
        Decode a 3-byte FIFO sample into an integer and right-shift by the
        configured pulse width.

        Args:
            fifo_bytes (bytes): 3 raw bytes.

        Returns:
            int: Decoded sample value.
        """
        value = unpack(">i", b'\x00' + fifo_bytes)
        return (value[0] & 0x3FFFF) >> self._pulse_width

    def available(self):
        """
        返回红光通道可用样本数量。

        Returns:
            int: 可用样本数。

        =========================================
        Return number of available samples in RED buffer.

        Returns:
            int: Count.
        """
        number_of_samples = len(self.sense.red)
        return number_of_samples

    def get_red(self):
        """
        读取一个新的红光值（带超时轮询）。

        Returns:
            int: 红光样本值；若超时则返回 0。

        =========================================
        Get one RED sample with polling timeout.

        Returns:
            int: Sample value or 0 if timeout.
        """
        if self.safe_check(250):
            return self.sense.red.pop_head()
        else:
            return 0

    def get_ir(self):
        """
        读取一个新的 IR 值（带超时轮询）。

        Returns:
            int: IR 样本值；若超时则返回 0。

        =========================================
        Get one IR sample with polling timeout.

        Returns:
            int: Sample value or 0 if timeout.
        """
        if self.safe_check(250):
            return self.sense.IR.pop_head()
        else:
            return 0

    def get_green(self):
        """
        读取一个新的绿光值（带超时轮询）。

        Returns:
            int: 绿光样本值；若超时则返回 0。

        =========================================
        Get one GREEN sample with polling timeout.

        Returns:
            int: Sample value or 0 if timeout.
        """
        if self.safe_check(250):
            return self.sense.green.pop_head()
        else:
            return 0

    def pop_red_from_storage(self):
        """
        从缓存弹出一个红光样本（若为空返回 0）。

        Returns:
            int: 红光样本。

        =========================================
        Pop one RED sample from storage (0 if empty).

        Returns:
            int: Sample.
        """
        if len(self.sense.red) == 0:
            return 0
        else:
            return self.sense.red.pop()

    def pop_ir_from_storage(self):
        """
        从缓存弹出一个 IR 样本（若为空返回 0）。

        Returns:
            int: IR 样本。

        =========================================
        Pop one IR sample from storage (0 if empty).

        Returns:
            int: Sample.
        """
        if len(self.sense.IR) == 0:
            return 0
        else:
            return self.sense.IR.pop()

    def pop_green_from_storage(self):
        """
        从缓存弹出一个绿光样本（若为空返回 0）。

        Returns:
            int: 绿光样本。

        =========================================
        Pop one GREEN sample from storage (0 if empty).

        Returns:
            int: Sample.
        """
        if len(self.sense.green) == 0:
            return 0
        else:
            return self.sense.green.pop()

    def next_sample(self):
        """
        与 SparkFun 库行为对齐的占位函数：仅检查是否存在可用数据。

        Returns:
            bool|None: 有数据返回 True；否则返回 None。

        =========================================
        Placeholder for SparkFun compatibility: indicates if data is available.

        Returns:
            bool|None: True if data available; otherwise None.
        """
        if self.available():
            return True

    def check(self):
        """
        轮询读取 FIFO 新数据并写入环形缓冲。

        Returns:
            bool: 若有新数据返回 True，否则 False。

        =========================================
        Poll the sensor for new FIFO data and push into ring buffers.

        Returns:
            bool: True if new data found, else False.
        """
        read_pointer = ord(self.get_read_pointer())
        write_pointer = ord(self.get_write_pointer())

        # 判断是否有新数据
        if read_pointer != write_pointer:
            # 计算需要读取的样本数
            number_of_samples = write_pointer - read_pointer
            # 指针回绕处理（32 深度）
            if number_of_samples < 0:
                number_of_samples += 32

            for _ in range(number_of_samples):
                # 每个样本字节数 = active_leds * 3
<<<<<<< HEAD
                fifo_bytes = self._i2c_read_register(MAX30105_FIFO_DATA, self._multi_led_read_mode)

                # 按 LED 通道解码并压入环形缓冲
                if self._active_leds > 0:
                    self.sense.red.append(self._fifo_bytes_to_int(fifo_bytes[0:3]))
                if self._active_leds > 1:
                    self.sense.IR.append(self._fifo_bytes_to_int(fifo_bytes[3:6]))
                if self._active_leds > 2:
                    self.sense.green.append(self._fifo_bytes_to_int(fifo_bytes[6:9]))
=======
                fifo_bytes = self.i2c_read_register(MAX30105_FIFO_DATA, self._multi_led_read_mode)

                # 按 LED 通道解码并压入环形缓冲
                if self._active_leds > 0:
                    self.sense.red.append(self.fifo_bytes_to_int(fifo_bytes[0:3]))
                if self._active_leds > 1:
                    self.sense.IR.append(self.fifo_bytes_to_int(fifo_bytes[3:6]))
                if self._active_leds > 2:
                    self.sense.green.append(self.fifo_bytes_to_int(fifo_bytes[6:9]))
>>>>>>> 92d0b4d5

                return True
        else:
            return False

    def safe_check(self, max_time_to_check):
        """
        在给定超时时间（ms）内循环调用 check() 直到有新数据或超时。

        Args:
<<<<<<< HEAD
            max_time_to_check (int): 超时（毫秒），必须为非负整数。
=======
            max_time_to_check (int): 超时（毫秒）。
>>>>>>> 92d0b4d5

        Returns:
            bool: 有新数据返回 True；超时返回 False。

<<<<<<< HEAD
        Raises:
            TypeError: 如果 max_time_to_check 不是 int。
            ValueError: 如果 max_time_to_check 为负数。

=======
>>>>>>> 92d0b4d5
        =========================================
        Poll check() until data arrives or timeout (ms) elapses.

        Args:
<<<<<<< HEAD
            max_time_to_check (int): Timeout in ms, must be a non-negative integer.

        Returns:
            bool: True if new data found; False on timeout.

        Raises:
            TypeError: If max_time_to_check is not an int.
            ValueError: If max_time_to_check is negative.
        """
        # 类型检查
        if not isinstance(max_time_to_check, int):
            raise TypeError("max_time_to_check must be an int")
        # 值检查
        if max_time_to_check < 0:
            raise ValueError("max_time_to_check must be non-negative")

=======
            max_time_to_check (int): Timeout in ms.

        Returns:
            bool: True if new data found; False on timeout.
        """
>>>>>>> 92d0b4d5
        mark_time = time.ticks_ms()
        while True:
            if time.ticks_diff(time.ticks_ms(), mark_time) > max_time_to_check:
                return False
            if self.check():
                return True
            time.sleep_ms(1)

<<<<<<< HEAD

=======
>>>>>>> 92d0b4d5
class CircularBuffer(object):
    """
    基于 deque 的简易环形缓冲区实现。

    Attributes:
        data (deque): 底层存储。
        max_size (int): 最大容量。

    Methods:
        append(item): 追加元素（满则丢弃最早元素）。
        pop(): 弹出最早元素。
        pop_head(): 弹出最新元素（注意：原实现含边界逻辑）。
        clear(): 清空。
        is_empty(): 是否为空。

    Notes:
        - 为保持与原代码逻辑一致，未更改 `pop_head` 的实现；其行为较非常规环形缓冲，使用时请注意。

    =========================================
    A minimal ring buffer backed by deque.

    Attributes:
        data (deque): Underlying storage.
        max_size (int): Capacity.

    Methods:
       append(item): Append an element (if full, discard the earliest element).
        pop(): Pop the earliest element.
        pop_head(): Pop the latest element (Note: The original implementation includes boundary logic).
        clear(): Clear all elements.
        is_empty(): Check if it is empty.

    Notes:
        - The original `pop_head` behavior is preserved verbatim; it is unusual
          for a ring buffer, so use with care.
    """

    def __init__(self, max_size):
        """
        初始化。

        Args:
<<<<<<< HEAD
            max_size (int): 容量上限，必须为正整数。

        Raises:
            TypeError: 如果 max_size 不是 int 类型。
            ValueError: 如果 max_size 小于等于 0。
=======
            max_size (int): 容量上限。
>>>>>>> 92d0b4d5

        =========================================
        Initialize.

        Args:
<<<<<<< HEAD
            max_size (int): Capacity, must be a positive integer.

        Raises:
            TypeError: If max_size is not an int.
            ValueError: If max_size is not positive.
        """
        # 类型检查
        if not isinstance(max_size, int):
            raise TypeError("max_size must be an int")
        # 值检查
        if max_size <= 0:
            raise ValueError("max_size must be a positive integer")

=======
            max_size (int): Capacity.
        """
>>>>>>> 92d0b4d5
        self.data = deque((), max_size, True)
        self.max_size = max_size

    def __len__(self):
        """
        返回当前元素数量。

        Returns:
            int: 元素个数。

        =========================================
        Return current number of elements.

        Returns:
            int: Count.
        """
        return len(self.data)

    def is_empty(self):
        """
        判断是否为空。

        Returns:
            bool: 是否为空。

        =========================================
        Check if empty.

        Returns:
            bool: True if empty.
        """
        return not bool(self.data)

    def append(self, item):
        """
        追加元素；若满，则丢弃最早元素再插入。

        Args:
            item (Any): 待插入元素。

        =========================================
        Append an item; drop the oldest if full.

        Args:
            item (Any): Item to append.
        """
        try:
            self.data.append(item)
        except IndexError:
            # 队列满，丢弃最早元素
            self.data.popleft()
            self.data.append(item)

    def pop(self):
        """
        弹出最早的元素。

        Returns:
            Any: 被弹出的元素。

        =========================================
        Pop the oldest element.

        Returns:
            Any: Popped element.
        """
        return self.data.popleft()

    def clear(self):
        """
        清空缓冲区。

        =========================================
        Clear the buffer.
        """
        self.data = deque((), self.max_size, True)

    def pop_head(self):
        """
        弹出“最新”元素（保留原有实现特性）。

        Returns:
            Any|int: 若空返回 0，否则返回元素。

        =========================================
        Pop the "newest" element (keeps original implementation semantics).

        Returns:
            Any|int: 0 if empty, els法 2：通过 GitHub 客户端e the element.
        """
        buffer_size = len(self.data)
        temp = self.data
        if buffer_size == 1:
            pass
        elif buffer_size > 1:
            self.data.clear()
            for _ in range(buffer_size - 1):
                # 注意：原实现会将 self.data 直接赋值为单个元素，行为非常规
                self.data = temp.popleft()
        else:
            return 0
        return temp.popleft()

# ======================================== 初始化配置 ==========================================

# ========================================  主程序  ===========================================<|MERGE_RESOLUTION|>--- conflicted
+++ resolved
@@ -244,7 +244,6 @@
         self.filtered_samples = []
 
     def add_sample(self, sample):
-<<<<<<< HEAD
         """
         添加一个新样本并更新平滑结果。
 
@@ -506,243 +505,6 @@
         Raises:
             TypeError: 参数类型不正确。
             ValueError: 参数值超出允许范围。
-=======
-        """
-        添加一个新样本并更新平滑结果。
-
-        Args:
-            sample (float|int): 原始样本值。
-
-        =========================================
-        Add a new sample and update the smoothed value.
-
-        Args:
-            sample (float|int): Raw sample value.
-        """
-        timestamp = time.ticks_ms()
-        self.samples.append(sample)
-        self.timestamps.append(timestamp)
-
-        # 应用简单移动平均平滑
-        if len(self.samples) >= self.smoothing_window:
-            smoothed_sample = (
-                sum(self.samples[-self.smoothing_window :]) / self.smoothing_window
-            )
-            self.filtered_samples.append(smoothed_sample)
-        else:
-            self.filtered_samples.append(sample)
-
-        # 限制窗口长度
-        if len(self.samples) > self.window_size:
-            self.samples.pop(0)
-            self.timestamps.pop(0)
-            self.filtered_samples.pop(0)
-
-    def find_peaks(self):
-        """
-        在平滑序列中查找峰值（基于动态阈值的三点法）。
-
-        Returns:
-            list[tuple[int, float]]: 峰值列表，每项为 (时间戳ms, 峰值幅度)。
-
-        =========================================
-        Find peaks on the smoothed samples using a simple three-point test with
-        a dynamic threshold.
-
-        Returns:
-            list[tuple[int, float]]: Peaks as (timestamp_ms, amplitude).
-        """
-        peaks = []
-
-        # 至少 3 个点才能判断峰值
-        if len(self.filtered_samples) < 3:
-            return peaks
-
-        # 取最近窗口的最小/最大计算动态阈值
-        recent_samples = self.filtered_samples[-self.window_size :]
-        min_val = min(recent_samples)
-        max_val = max(recent_samples)
-        threshold = min_val + (max_val - min_val) * 0.5  # 50% 中点阈值
-
-        for i in range(1, len(self.filtered_samples) - 1):
-            if (
-                self.filtered_samples[i] > threshold
-                and self.filtered_samples[i - 1] < self.filtered_samples[i]
-                and self.filtered_samples[i] > self.filtered_samples[i + 1]
-            ):
-                peak_time = self.timestamps[i]
-                peaks.append((peak_time, self.filtered_samples[i]))
-
-        return peaks
-
-    def calculate_heart_rate(self):
-        """
-        计算心率（BPM）。
-
-        Returns:
-            float|None: 若峰值不足则返回 None，否则返回 BPM。
-
-        =========================================
-        Compute heart rate in BPM.
-
-        Returns:
-            float|None: BPM or None if not enough peaks are found.
-        """
-        peaks = self.find_peaks()
-
-        # 峰值数不足
-        if len(peaks) < 2:
-            return None
-
-        # 计算相邻峰值的平均间隔（ms）
-        intervals = []
-        for i in range(1, len(peaks)):
-            interval = time.ticks_diff(peaks[i][0], peaks[i - 1][0])
-            intervals.append(interval)
-
-        average_interval = sum(intervals) / len(intervals)
-
-        # 转换为 BPM（60000ms/分钟）
-        heart_rate = 60000 / average_interval
-        return heart_rate
-
-class SensorData:
-    """
-    传感器数据缓存（环形队列）。
-
-    Attributes:
-        red (CircularBuffer): 红光通道缓存。
-        IR (CircularBuffer): 红外通道缓存。
-        green (CircularBuffer): 绿光通道缓存。
-
-    =========================================
-    Sensor data container backed by ring buffers.
-
-    Attributes:
-        red (CircularBuffer): Red channel buffer.
-        IR (CircularBuffer): Infrared channel buffer.
-        green (CircularBuffer): Green channel buffer.
-    """
-
-    def __init__(self):
-        """
-        初始化环形缓冲区。
-
-        =========================================
-        Initialize ring buffers for each channel.
-        """
-        self.red = CircularBuffer(STORAGE_QUEUE_SIZE)
-        self.IR = CircularBuffer(STORAGE_QUEUE_SIZE)
-        self.green = CircularBuffer(STORAGE_QUEUE_SIZE)
-
-class MAX30102(object):
-    """
-    MAX30102/MAX30105 传感器 I2C 驱动（寄存器配置、FIFO 读取、温度读取等）。
-
-    Attributes:
-        i2c_address (int): I2C 地址（7 位）。
-        _i2c (I2C): MicroPython I2C 实例。
-        _active_leds (int|None): 当前启用的 LED 数量（1~3）。
-        _pulse_width (int|None): 当前脉宽编码（寄存器位值）。
-        _multi_led_read_mode (int|None): 每次 FIFO 读取的字节数（active_leds*3）。
-        _sample_rate (int|None): 采样率（SPS）。
-        _sample_avg (int|None): FIFO 内部平均的样本数。
-        _acq_frequency (float|None): 有效采集频率（_sample_rate/_sample_avg）。
-        _acq_frequency_inv (int|None): 建议读取间隔（ms）。
-        sense (SensorData): 各通道环形缓存。
-
-    Methods:
-        setup_sensor(...): 一次性按常用配置初始化。
-        soft_reset(): 软复位。
-        shutdown()/wakeup(): 掉电/唤醒。
-        set_led_mode()/set_adc_range()/set_sample_rate()/set_pulse_width(): 基本配置。
-        set_pulse_amplitude_*(): LED 电流设置。
-        set_fifo_average()/enable_fifo_rollover()/clear_fifo(): FIFO 管理。
-        get_write_pointer()/get_read_pointer(): FIFO 指针读。
-        read_temperature(): 读芯片温度。
-        read_part_id()/check_part_id()/get_revision_id(): 器件信息。
-        enable_slot()/disable_slots(): 多路 LED 时间槽配置。
-        check()/safe_check(): 轮询新数据。
-
-    Notes:
-        - 本驱动未改动核心业务逻辑，仅补齐注释与文档；
-        - "set_pulse_amplitude_it" 方法名沿用原代码（IR 电流），未更名以避免影响业务；
-        - I2C 读写可能抛出 OSError（如 ETIMEDOUT）。
-
-    =========================================
-    I2C driver for MAX30102/30105 (register/config/FIFO/temperature, etc.).
-
-    Attributes:
-        i2c_address (int): 7-bit I2C address.
-        _i2c (I2C): MicroPython I2C instance.
-        _active_leds (int|None): Number of active LEDs (1..3).
-        _pulse_width (int|None): Encoded pulse width (register value).
-        _multi_led_read_mode (int|None): Bytes per FIFO read (active_leds*3).
-        _sample_rate (int|None): Sample rate in SPS.
-        _sample_avg (int|None): FIFO on-chip averaging.
-        _acq_frequency (float|None): Effective acquisition rate.
-        _acq_frequency_inv (int|None): Suggested read interval (ms).
-        sense (SensorData): Channel ring buffers.
-
-    Methods:
-        setup_sensor(...): Initialize once with common configurations.
-        soft_reset(): Soft reset.
-        shutdown()/wakeup(): Power down/wake up.
-        set_led_mode()/set_adc_range()/set_sample_rate()/set_pulse_width(): Basic configurations.
-        set_pulse_amplitude_*(): LED current setting.
-        set_fifo_average()/enable_fifo_rollover()/clear_fifo(): FIFO management.
-        get_write_pointer()/get_read_pointer(): FIFO pointer reading.
-        read_temperature(): Read chip temperature.
-        read_part_id()/
-
-    Notes:
-        - Core logic unchanged; only documentation/comments were added;
-        - The method name "set_pulse_amplitude_it" is kept as-is (IR current);
-        - I2C ops may raise OSError (e.g., ETIMEDOUT).
-    """
-
-    def __init__(self, i2c: I2C, i2c_hex_address=MAX3010X_I2C_ADDRESS):
-        """
-        构造函数。
-
-        Args:
-            i2c (I2C): I2C 实例。
-            i2c_hex_address (int): 器件地址（7 位，默认 0x57）。
-
-        =========================================
-        Constructor.
-
-        Args:
-            i2c (I2C): I2C instance.
-            i2c_hex_address (int): 7-bit device address (default 0x57).
-        """
-        self.i2c_address = i2c_hex_address
-        self._i2c = i2c
-        self._active_leds = None
-        self._pulse_width = None
-        self._multi_led_read_mode = None
-        # 当前配置用于计算采样频率
-        self._sample_rate = None
-        self._sample_avg = None
-        self._acq_frequency = None
-        self._acq_frequency_inv = None
-        # 传感器读数环形缓冲
-        self.sense = SensorData()
-
-    def setup_sensor(self, led_mode=2, adc_range=16384, sample_rate=400,
-                     led_power=MAX30105_PULSE_AMP_MEDIUM, sample_avg=8,
-                     pulse_width=411):
-        """
-        一次性按常用配置初始化设备并清 FIFO。
-
-        Args:
-            led_mode (int): 1=仅红，2=红+IR，3=红+IR+绿（30105）。
-            adc_range (int): 2048/4096/8192/16384。
-            sample_rate (int): 50~3200（SPS）。
-            led_power (int): LED 电流寄存器值（0x02~0xFF）。
-            sample_avg (int): FIFO 平均样本数（1/2/4/8/16/32）。
-            pulse_width (int): 69/118/215/411（us）。
->>>>>>> 92d0b4d5
 
         =========================================
         Initialize sensor with common defaults and clear FIFO.
@@ -755,7 +517,6 @@
             sample_avg (int): FIFO averaging (1/2/4/8/16/32).
             pulse_width (int): 69/118/215/411 us.
 
-<<<<<<< HEAD
         Raises:
             TypeError: If any argument is not int.
             ValueError: If any argument is out of allowed range.
@@ -810,33 +571,6 @@
 
     def __del__(self):
         """
-=======
-        """
-        # 软复位
-        self.soft_reset()
-        # FIFO 平均
-        self.set_fifo_average(sample_avg)
-        # 允许 FIFO 回绕
-        self.enable_fifo_rollover()
-        # LED 模式
-        self.set_led_mode(led_mode)
-        # ADC 量程
-        self.set_adc_range(adc_range)
-        # 采样率
-        self.set_sample_rate(sample_rate)
-        # 脉冲宽度
-        self.set_pulse_width(pulse_width)
-        # LED 电流
-        self.set_pulse_amplitude_red(led_power)
-        self.set_pulse_amplitude_it(led_power)
-        self.set_pulse_amplitude_green(led_power)
-        self.set_pulse_amplitude_proximity(led_power)
-        # 清 FIFO
-        self.clear_fifo()
-
-    def __del__(self):
-        """
->>>>>>> 92d0b4d5
         析构：设备转入低功耗。
 
         =========================================
@@ -857,11 +591,7 @@
         Returns:
             bytes: Raw register value (1 byte).
         """
-<<<<<<< HEAD
         rev_id = self._i2c_read_register(MAX30105_INT_STAT_1)
-=======
-        rev_id = self.i2c_read_register(MAX30105_INT_STAT_1)
->>>>>>> 92d0b4d5
         return rev_id
 
     def get_int_2(self):
@@ -877,11 +607,7 @@
         Returns:
             bytes: Raw register value (1 byte).
         """
-<<<<<<< HEAD
         rev_id = self._i2c_read_register(MAX30105_INT_STAT_2)
-=======
-        rev_id = self.i2c_read_register(MAX30105_INT_STAT_2)
->>>>>>> 92d0b4d5
         return rev_id
 
     def enable_a_full(self):
@@ -892,7 +618,6 @@
         Enable the "almost full" FIFO interrupt.
         """
         self.bitmask(MAX30105_INT_ENABLE_1, MAX30105_INT_A_FULL_MASK, MAX30105_INT_A_FULL_ENABLE)
-<<<<<<< HEAD
 
     def disable_a_full(self):
         """
@@ -912,27 +637,6 @@
         """
         self.bitmask(MAX30105_INT_ENABLE_1, MAX30105_INT_DATA_RDY_MASK, MAX30105_INT_DATA_RDY_ENABLE)
 
-=======
-
-    def disable_a_full(self):
-        """
-        关闭 FIFO 接近满中断。
-
-        =========================================
-        Disable the "almost full" FIFO interrupt.
-        """
-        self.bitmask(MAX30105_INT_ENABLE_1, MAX30105_INT_A_FULL_MASK, MAX30105_INT_A_FULL_DISABLE)
-
-    def enable_data_rdy(self):
-        """
-        使能新数据就绪中断。
-
-        =========================================
-        Enable the FIFO data-ready interrupt.
-        """
-        self.bitmask(MAX30105_INT_ENABLE_1, MAX30105_INT_DATA_RDY_MASK, MAX30105_INT_DATA_RDY_ENABLE)
-
->>>>>>> 92d0b4d5
     def disable_data_rdy(self):
         """
         关闭新数据就绪中断。
@@ -988,7 +692,6 @@
         self.bitmask(MAX30105_INT_ENABLE_2, MAX30105_INT_DIE_TEMP_RDY_MASK, MAX30105_INT_DIE_TEMP_RDY_ENABLE)
 
     def disable_die_temp_rdy(self):
-<<<<<<< HEAD
         """
         关闭芯片温度完成中断。
 
@@ -1030,49 +733,6 @@
 
     def set_led_mode(self, LED_mode):
         """
-=======
-        """
-        关闭芯片温度完成中断。
-
-        =========================================
-        Disable die-temperature ready interrupt.
-        """
-        self.bitmask(MAX30105_INT_ENABLE_2, MAX30105_INT_DIE_TEMP_RDY_MASK, MAX30105_INT_DIE_TEMP_RDY_DISABLE)
-
-    def soft_reset(self):
-        """
-        软复位（复位后等待 RESET 位自动清零）。
-
-        =========================================
-        Soft-reset the device and wait until the RESET bit clears.
-        """
-        self.set_bitmask(MAX30105_MODE_CONFIG, MAX30105_RESET_MASK, MAX30105_RESET)
-        curr_status = -1
-        while not ((curr_status & MAX30105_RESET) == 0):
-            time.sleep_ms(10)
-            curr_status = ord(self.i2c_read_register(MAX30105_MODE_CONFIG))
-
-    def shutdown(self):
-        """
-        掉电进入低功耗（I2C 仍可访问，但不再更新测量）。
-
-        =========================================
-        Enter low-power shutdown (I2C remains responsive, measurements pause).
-        """
-        self.set_bitmask(MAX30105_MODE_CONFIG, MAX30105_SHUTDOWN_MASK, MAX30105_SHUTDOWN)
-
-    def wakeup(self):
-        """
-        退出低功耗，恢复工作。
-
-        =========================================
-        Wake the device from shutdown.
-        """
-        self.set_bitmask(MAX30105_MODE_CONFIG, MAX30105_SHUTDOWN_MASK, MAX30105_WAKEUP)
-
-    def set_led_mode(self, LED_mode):
-        """
->>>>>>> 92d0b4d5
         设置 LED 采样模式。
 
         Args:
@@ -1161,7 +821,6 @@
 
         Raises:
             ValueError: If rate not supported.
-<<<<<<< HEAD
         """
 
         if sample_rate == 50:
@@ -1399,177 +1058,6 @@
     def set_fifo_average(self, number_of_samples):
 
         """
-=======
-        """
-
-        if sample_rate == 50:
-            sr = MAX30105_SAMPLERATE_50
-        elif sample_rate == 100:
-            sr = MAX30105_SAMPLERATE_100
-        elif sample_rate == 200:
-            sr = MAX30105_SAMPLERATE_200
-        elif sample_rate == 400:
-            sr = MAX30105_SAMPLERATE_400
-        elif sample_rate == 800:
-            sr = MAX30105_SAMPLERATE_800
-        elif sample_rate == 1000:
-            sr = MAX30105_SAMPLERATE_1000
-        elif sample_rate == 1600:
-            sr = MAX30105_SAMPLERATE_1600
-        elif sample_rate == 3200:
-            sr = MAX30105_SAMPLERATE_3200
-        else:
-            raise ValueError('Wrong sample rate:{0}!'.format(sample_rate))
-
-        self.set_bitmask(MAX30105_PARTICLE_CONFIG, MAX30105_SAMPLERATE_MASK, sr)
-        # 保存采样率并刷新有效采集频率
-        self._sample_rate = sample_rate
-        self.update_acquisition_frequency()
-
-    def set_pulse_width(self, pulse_width):
-
-        """
-        设置 LED 脉冲宽度（影响探测距离）。
-
-        Args:
-            pulse_width (int): 69/118/215/411。
-
-        Raises:
-            ValueError: 脉宽不支持。
-
-        =========================================
-        Set LED pulse width (affects detection range).
-
-        Args:
-            pulse_width (int): 69/118/215/411.
-
-        Raises:
-            ValueError: If width not supported.
-        """
-
-        if pulse_width == 69:
-            pw = MAX30105_PULSE_WIDTH_69
-        elif pulse_width == 118:
-            pw = MAX30105_PULSE_WIDTH_118
-        elif pulse_width == 215:
-            pw = MAX30105_PULSE_WIDTH_215
-        elif pulse_width == 411:
-            pw = MAX30105_PULSE_WIDTH_411
-        else:
-            raise ValueError('Wrong pulse width:{0}!'.format(pulse_width))
-        self.set_bitmask(MAX30105_PARTICLE_CONFIG, MAX30105_PULSE_WIDTH_MASK, pw)
-        self._pulse_width = pw
-
-    def set_active_leds_amplitude(self, amplitude):
-
-        """
-        按当前启用的 LED 数量批量设置电流。
-
-        Args:
-            amplitude (int): 电流寄存器值（0x02~0xFF）。
-
-        =========================================
-        Set LED current for all active LEDs.
-
-        Args:
-            amplitude (int): Current register value (0x02..0xFF).
-        """
-        if self._active_leds and self._active_leds > 0:
-            self.set_pulse_amplitude_red(amplitude)
-        if self._active_leds and self._active_leds > 1:
-            self.set_pulse_amplitude_it(amplitude)
-        if self._active_leds and self._active_leds > 2:
-            self.set_pulse_amplitude_green(amplitude)
-
-    def set_pulse_amplitude_red(self, amplitude):
-
-        """
-        设置红光 LED 电流。
-
-        Args:
-            amplitude (int): 电流寄存器值。
-
-        =========================================
-        Set RED LED current.
-
-        Args:
-            amplitude (int): Current register value.
-        """
-
-        self.i2c_set_register(MAX30105_LED1_PULSE_AMP, amplitude)
-
-    def set_pulse_amplitude_it(self, amplitude):
-
-        """
-        设置 IR LED 电流（沿用原方法名 it）。
-
-        Args:
-            amplitude (int): 电流寄存器值。
-
-        =========================================
-        Set IR LED current (method name kept as 'it').
-
-        Args:
-            amplitude (int): Current register value.
-        """
-
-        self.i2c_set_register(MAX30105_LED2_PULSE_AMP, amplitude)
-
-    def set_pulse_amplitude_green(self, amplitude):
-
-        """
-        设置绿光 LED 电流（若芯片支持）。
-
-        Args:
-            amplitude (int): 电流寄存器值。
-
-        =========================================
-        Set GREEN LED current (if available).
-
-        Args:
-            amplitude (int): Current register value.
-        """
-
-        self.i2c_set_register(MAX30105_LED3_PULSE_AMP, amplitude)
-
-    def set_pulse_amplitude_proximity(self, amplitude):
-
-        """
-        设置接近检测 LED 电流。
-
-        Args:
-            amplitude (int): 电流寄存器值。
-
-        =========================================
-        Set proximity LED current.
-
-        Args:
-            amplitude (int): Current register value.
-        """
-
-        self.i2c_set_register(MAX30105_LED_PROX_AMP, amplitude)
-
-    def set_proximity_threshold(self, thresh_msb):
-
-        """
-        设置接近中断门限的高 8 位。
-
-        Args:
-            thresh_msb (int): 门限高 8 位。
-
-        =========================================
-        Set MSB part of proximity interrupt threshold.
-
-        Args:
-            thresh_msb (int): Threshold MSB value.
-        """
-
-        self.i2c_set_register(MAX30105_PROX_INT_THRESH, thresh_msb)
-
-    def set_fifo_average(self, number_of_samples):
-
-        """
->>>>>>> 92d0b4d5
         设置 FIFO 内部平均样本数。
 
         Args:
@@ -1649,16 +1137,9 @@
         =========================================
         Clear FIFO pointers (recommended before starting reads).
         """
-
-<<<<<<< HEAD
         self._i2c_set_register(MAX30105_FIFO_WRITE_PTR, 0)
         self._i2c_set_register(MAX30105_FIFO_OVERFLOW, 0)
         self._i2c_set_register(MAX30105_FIFO_READ_PTR, 0)
-=======
-        self.i2c_set_register(MAX30105_FIFO_WRITE_PTR, 0)
-        self.i2c_set_register(MAX30105_FIFO_OVERFLOW, 0)
-        self.i2c_set_register(MAX30105_FIFO_READ_PTR, 0)
->>>>>>> 92d0b4d5
 
     def enable_fifo_rollover(self):
 
@@ -1713,12 +1194,7 @@
         Returns:
             bytes: Register value (1 byte).
         """
-
-<<<<<<< HEAD
         wp = self._i2c_read_register(MAX30105_FIFO_WRITE_PTR)
-=======
-        wp = self.i2c_read_register(MAX30105_FIFO_WRITE_PTR)
->>>>>>> 92d0b4d5
         return wp
 
     def get_read_pointer(self):
@@ -1735,12 +1211,7 @@
         Returns:
             bytes: Register value (1 byte).
         """
-
-<<<<<<< HEAD
         wp = self._i2c_read_register(MAX30105_FIFO_READ_PTR)
-=======
-        wp = self.i2c_read_register(MAX30105_FIFO_READ_PTR)
->>>>>>> 92d0b4d5
         return wp
 
     def read_temperature(self):
@@ -1759,7 +1230,6 @@
         """
 
         # 触发一次温度转换
-<<<<<<< HEAD
         self._i2c_set_register(MAX30105_DIE_TEMP_CONFIG, 0x01)
         # 轮询完成位清零
         reading = ord(self._i2c_read_register(MAX30105_INT_STAT_2))
@@ -1782,33 +1252,11 @@
         Raises:
             TypeError: 如果 val 不是 int 类型。
             ValueError: 如果 val 不在 0x00~0xFF 范围内。
-=======
-        self.i2c_set_register(MAX30105_DIE_TEMP_CONFIG, 0x01)
-        # 轮询完成位清零
-        reading = ord(self.i2c_read_register(MAX30105_INT_STAT_2))
-        time.sleep_ms(100)
-        while (reading & MAX30105_INT_DIE_TEMP_RDY_ENABLE) > 0:
-            reading = ord(self.i2c_read_register(MAX30105_INT_STAT_2))
-        time.sleep_ms(1)
-        # 读取整数与小数部分
-        tempInt = ord(self.i2c_read_register(MAX30105_DIE_TEMP_INT))
-        tempFrac = ord(self.i2c_read_register(MAX30105_DIE_TEMP_FRAC))
-        return float(tempInt) + (float(tempFrac) * 0.0625)
-
-    def set_prox_int_tresh(self, val):
-
-        """
-        设置接近中断门限（别名函数）。
-
-        Args:
-            val (int): 门限高 8 位。
->>>>>>> 92d0b4d5
 
         =========================================
         Set proximity interrupt threshold (alias of set_proximity_threshold).
 
         Args:
-<<<<<<< HEAD
             val (int): Threshold MSB value (0x00..0xFF).
 
         Raises:
@@ -1823,12 +1271,6 @@
             raise ValueError("val must be between 0x00 and 0xFF")
 
         self._i2c_set_register(MAX30105_PROX_INT_THRESH, val)
-=======
-            val (int): Threshold MSB value.
-        """
-
-        self.i2c_set_register(MAX30105_PROX_INT_THRESH, val)
->>>>>>> 92d0b4d5
 
     def read_part_id(self):
         
@@ -1844,12 +1286,7 @@
         Returns:
             bytes: 1-byte value.
         """
-
-<<<<<<< HEAD
         part_id = self._i2c_read_register(MAX30105_PART_ID)
-=======
-        part_id = self.i2c_read_register(MAX30105_PART_ID)
->>>>>>> 92d0b4d5
         return part_id
 
     def check_part_id(self):
@@ -1884,19 +1321,10 @@
         Returns:
             int: Revision number.
         """
-
-<<<<<<< HEAD
         rev_id = self._i2c_read_register(MAX30105_REVISION_ID)
         return ord(rev_id)
 
     def enable_slot(self, slot_number, device):
-=======
-        rev_id = self.i2c_read_register(MAX30105_REVISION_ID)
-        return ord(rev_id)
-
-    def enable_slot(self, slot_number, device):
-        
->>>>>>> 92d0b4d5
         """
         在多路 LED 模式下配置时间槽。
 
@@ -1905,12 +1333,8 @@
             device (int): 槽位绑定：SLOT_* 常量之一。
 
         Raises:
-<<<<<<< HEAD
             TypeError: 如果 device 不是 int。
             ValueError: 槽位编号不在 1..4，或 device 不在允许范围。
-=======
-            ValueError: 槽位编号不在 1..4。
->>>>>>> 92d0b4d5
 
         =========================================
         Configure time slots for multi-LED mode.
@@ -1920,7 +1344,6 @@
             device (int): One of SLOT_* constants.
 
         Raises:
-<<<<<<< HEAD
             TypeError: If device is not an int.
             ValueError: If slot_number not in 1..4 or device invalid.
         """
@@ -1936,10 +1359,6 @@
             raise ValueError(f"Invalid device: {device}, must be one of {allowed_devices}")
 
         # 配置寄存器
-=======
-            ValueError: If slot_number not in 1..4.
-        """
->>>>>>> 92d0b4d5
         if slot_number == 1:
             self.bitmask(MAX30105_MULTI_LED_CONFIG_1, MAX30105_SLOT1_MASK, device)
         elif slot_number == 2:
@@ -1948,11 +1367,6 @@
             self.bitmask(MAX30105_MULTI_LED_CONFIG_2, MAX30105_SLOT3_MASK, device)
         elif slot_number == 4:
             self.bitmask(MAX30105_MULTI_LED_CONFIG_2, MAX30105_SLOT4_MASK, device << 4)
-<<<<<<< HEAD
-=======
-        else:
-            raise ValueError('Wrong slot number:{0}!'.format(slot_number))
->>>>>>> 92d0b4d5
 
     def disable_slots(self):
         """
@@ -1961,17 +1375,10 @@
         =========================================
         Clear all time-slot assignments.
         """
-<<<<<<< HEAD
         self._i2c_set_register(MAX30105_MULTI_LED_CONFIG_1, 0)
         self._i2c_set_register(MAX30105_MULTI_LED_CONFIG_2, 0)
 
     def _i2c_read_register(self, REGISTER, n_bytes=1):
-=======
-        self.i2c_set_register(MAX30105_MULTI_LED_CONFIG_1, 0)
-        self.i2c_set_register(MAX30105_MULTI_LED_CONFIG_2, 0)
-
-    def i2c_read_register(self, REGISTER, n_bytes=1):
->>>>>>> 92d0b4d5
         """
         读寄存器。
 
@@ -1995,11 +1402,7 @@
         self._i2c.writeto(self.i2c_address, bytearray([REGISTER]))
         return self._i2c.readfrom(self.i2c_address, n_bytes)
 
-<<<<<<< HEAD
     def _i2c_set_register(self, REGISTER, VALUE):
-=======
-    def i2c_set_register(self, REGISTER, VALUE):
->>>>>>> 92d0b4d5
         """
         写寄存器一个字节。
 
@@ -2033,13 +1436,8 @@
             MASK (int): Bit mask.
             NEW_VALUES (int): New value (already aligned).
         """
-<<<<<<< HEAD
         newCONTENTS = (ord(self._i2c_read_register(REGISTER)) & MASK) | NEW_VALUES
         self._i2c_set_register(REGISTER, newCONTENTS)
-=======
-        newCONTENTS = (ord(self.i2c_read_register(REGISTER)) & MASK) | NEW_VALUES
-        self.i2c_set_register(REGISTER, newCONTENTS)
->>>>>>> 92d0b4d5
 
     def bitmask(self, reg, slotMask, thing):
         """
@@ -2058,19 +1456,11 @@
             slotMask (int): Bit mask.
             thing (int): New value.
         """
-<<<<<<< HEAD
         originalContents = ord(self._i2c_read_register(reg))
         originalContents = originalContents & slotMask
         self._i2c_set_register(reg, originalContents | thing)
 
     def _fifo_bytes_to_int(self, fifo_bytes):
-=======
-        originalContents = ord(self.i2c_read_register(reg))
-        originalContents = originalContents & slotMask
-        self.i2c_set_register(reg, originalContents | thing)
-
-    def fifo_bytes_to_int(self, fifo_bytes):
->>>>>>> 92d0b4d5
         """
         将 FIFO 中的 3 字节样本解码为整数，并按当前脉宽位宽右移。
 
@@ -2259,7 +1649,6 @@
 
             for _ in range(number_of_samples):
                 # 每个样本字节数 = active_leds * 3
-<<<<<<< HEAD
                 fifo_bytes = self._i2c_read_register(MAX30105_FIFO_DATA, self._multi_led_read_mode)
 
                 # 按 LED 通道解码并压入环形缓冲
@@ -2269,18 +1658,6 @@
                     self.sense.IR.append(self._fifo_bytes_to_int(fifo_bytes[3:6]))
                 if self._active_leds > 2:
                     self.sense.green.append(self._fifo_bytes_to_int(fifo_bytes[6:9]))
-=======
-                fifo_bytes = self.i2c_read_register(MAX30105_FIFO_DATA, self._multi_led_read_mode)
-
-                # 按 LED 通道解码并压入环形缓冲
-                if self._active_leds > 0:
-                    self.sense.red.append(self.fifo_bytes_to_int(fifo_bytes[0:3]))
-                if self._active_leds > 1:
-                    self.sense.IR.append(self.fifo_bytes_to_int(fifo_bytes[3:6]))
-                if self._active_leds > 2:
-                    self.sense.green.append(self.fifo_bytes_to_int(fifo_bytes[6:9]))
->>>>>>> 92d0b4d5
-
                 return True
         else:
             return False
@@ -2290,27 +1667,19 @@
         在给定超时时间（ms）内循环调用 check() 直到有新数据或超时。
 
         Args:
-<<<<<<< HEAD
             max_time_to_check (int): 超时（毫秒），必须为非负整数。
-=======
-            max_time_to_check (int): 超时（毫秒）。
->>>>>>> 92d0b4d5
 
         Returns:
             bool: 有新数据返回 True；超时返回 False。
 
-<<<<<<< HEAD
         Raises:
             TypeError: 如果 max_time_to_check 不是 int。
             ValueError: 如果 max_time_to_check 为负数。
 
-=======
->>>>>>> 92d0b4d5
         =========================================
         Poll check() until data arrives or timeout (ms) elapses.
 
         Args:
-<<<<<<< HEAD
             max_time_to_check (int): Timeout in ms, must be a non-negative integer.
 
         Returns:
@@ -2327,13 +1696,6 @@
         if max_time_to_check < 0:
             raise ValueError("max_time_to_check must be non-negative")
 
-=======
-            max_time_to_check (int): Timeout in ms.
-
-        Returns:
-            bool: True if new data found; False on timeout.
-        """
->>>>>>> 92d0b4d5
         mark_time = time.ticks_ms()
         while True:
             if time.ticks_diff(time.ticks_ms(), mark_time) > max_time_to_check:
@@ -2342,10 +1704,6 @@
                 return True
             time.sleep_ms(1)
 
-<<<<<<< HEAD
-
-=======
->>>>>>> 92d0b4d5
 class CircularBuffer(object):
     """
     基于 deque 的简易环形缓冲区实现。
@@ -2388,21 +1746,16 @@
         初始化。
 
         Args:
-<<<<<<< HEAD
             max_size (int): 容量上限，必须为正整数。
 
         Raises:
             TypeError: 如果 max_size 不是 int 类型。
             ValueError: 如果 max_size 小于等于 0。
-=======
-            max_size (int): 容量上限。
->>>>>>> 92d0b4d5
 
         =========================================
         Initialize.
 
         Args:
-<<<<<<< HEAD
             max_size (int): Capacity, must be a positive integer.
 
         Raises:
@@ -2416,10 +1769,6 @@
         if max_size <= 0:
             raise ValueError("max_size must be a positive integer")
 
-=======
-            max_size (int): Capacity.
-        """
->>>>>>> 92d0b4d5
         self.data = deque((), max_size, True)
         self.max_size = max_size
 
