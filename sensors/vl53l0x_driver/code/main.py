--- conflicted
+++ resolved
@@ -36,11 +36,7 @@
 else:
     print('i2c devices found:', len(devices_list))
 for device in devices_list:
-<<<<<<< HEAD
     if 0x20 <= device <= 0x50:
-=======
-    if device == 0x29:
->>>>>>> 906926c8
         print("I2c hexadecimal address:", hex(device))
         vl530_addr = device
 
