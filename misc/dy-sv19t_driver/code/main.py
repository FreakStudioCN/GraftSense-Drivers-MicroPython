# Python env   : MicroPython v1.23.0
# -*- coding: utf-8 -*-
# @Time    : 2025/09/17 16:35
# @Author  : 侯钧瀚
# @File    : main.py
<<<<<<< HEAD
# @Description : DY-SV19T 示例
=======
# @Description : DY-SV19T 驱动“满功能”示例：在一个脚本里串联演示尽量多的外部功能方法
>>>>>>> 92d0b4d5
# @License : CC BY-NC 4.0

# ======================================== 导入相关模块 =========================================

# 导入 UART 和 Pin 用于硬件串口与引脚配置
<<<<<<< HEAD
from machine import UART, Pin, Timer
=======
from machine import UART, Pin
>>>>>>> 92d0b4d5
# 导入 time 提供延时与时间控制
import time
# 导入驱动与常量（DYSV19T、VOLUME_MAX、DISK_*、MODE_*、CH_* 等）
from dy_sv19t import *

# ======================================== 全局变量 ============================================

# ======================================== 功能函数 ============================================
def tick(timer):
    """

<<<<<<< HEAD
    定时器回调函数
    Args:
        timer:为监测播放进度条的定时器
    Raises:
        TypeError:计时器必须是Timer的一个实例

    ============================================================

    Args:
        timer: a timer used to monitor the playback progress bar
     Raises:
         TypeError:timer must be an instance of Timer
    """
    if not isinstance(timer, Timer):
        raise TypeError("timer must be an instance of Timer")
    # 查看播放进度方法
    hms = player.check_play_time_send()
    if hms:
        h, m, s = hms
        print("[auto time] h:m:s =", h, m, s)

def play_track_demo():
    """

    通过文件路径直接播放一段音频，监听播放进度并等待播放结束。

    ==========================================================

    Use the combined playback function to play multiple track combinations
    and end the combined playback after a specified time.

    """
    # 根据文件路径选择立即播放
    player.play_disk_path(player.DISK_SD, "/AA./01.MP3")
    # 开始监听播放进度
    player.enable_play_time_send()
    print("Enable automatic reporting of playback time, monitoring 3 times...")
    # 关闭监听播放进度
    # player.disable_play_time_send()

    # 等待结束
    while player.query_status():
        pass
    print("play_track_demo ends")

def select_and_play_demo():

    """
    选择曲目但不立即播放，并展示暂停、恢复、切换曲目的用法。

    ==========================================================

    Select a track without playing it immediately, and demonstrate the usage of pause,
    resume, and track switching.
    """
    # 根据文件路径选择不播放：曲目序号是由存储顺序决定！
    player.select_track(1, play=False)
    print("Select track 1 no play")
    # 5秒后播放曲目1
    time.sleep(5)
    # 开始播放之前当前选择的曲目
    player.play()

    # 暂停当前播放
    # player.pause()
    # time.sleep(4)

    # 恢复播放到“播放”状态
    # player.play()
    # time.sleep(2)

    # 跳转到下一曲目
    # player.next_track()
    # time.sleep(4)

    # 返回上一曲目
    # player.prev_track()
    # time.sleep(4)

    # 停止播放
    # player.stop()
    # 等待结束
    while player.query_status():
        pass
    print("play_track_demo ends")


def repeat_area_demo():
    """
    设置 A-B 区间复读，并在一段时间后关闭复读。
    ==========================================================
    Set the A-B interval for repeated reading and turn off the repeated reading after a period of time.
    """
    print("repeat_area_demo")
    # 设置 A-B 复读区间（起点分:秒，终点分:秒）
    player.select_track(4, play=False)
    # 播放
    player.play()
    # 设置复读从0分20秒到0分25秒截取复读
    player.repeat_area(0, 20, 0, 25)
    # 等待复读效果
    time.sleep(20)
    # 关闭复读效果
    player.end_repeat()
    # 等待复读关闭后效果
    time.sleep(20)
    # 停止播放
    player.stop()
    print("repeat_area_demo ends")

def loop_mode_demo():
    """
    设置循环播放模式，并指定循环次数。
    ==========================================================
    Set the loop playback mode and specify the number of loops.
    """
    # 设置播放模式支持循环次数设置
    player.set_play_mode(player.MODE_SINGLE_LOOP)
    # 设定循环次数为 3（注意部分模式不支持，若不支持会在驱动层抛参数错误）
    player.set_loop_count(3)
    # 播放第一段音频，立即播放
    player.select_track(1, play=True)
    time.sleep(10)
    # 设置播放模式为单曲停止
    player.set_play_mode(player.MODE_SINGLE_STOP)



def insert_track_demo():
    """
    在播放过程中插入另一段音频。
    Insert another audio segment during playback.
    """
    print("insert_track_demo")
    # 播放第四段音频，立即播放
    player.select_track(4, play=True)
    # 等待正常播放
    time.sleep(10)
    # 插入第一段音频
    player.insert_track(player.DISK_SD, 1)
    # 等待结束
    while player.query_status():
        pass
    print("insert_track_demo ends")


def combination_playlist_demo():
    """

    播放多个曲目组合，并在指定时间后结束组合播放。
    =========================================================
    Use the combined playback function to play multiple
    track combinations and end the combined playback after a specified time.

    """
    print("combination_playlist_demo")
    player.start_combination_playlist(['Z1', 'Z2'])
    # 留出 2 秒以便组合播放启动
    time.sleep(10)
    # 结束组合播放
    player.end_combination_playlist()
    print("combination_playlist_demo ends")

# ======================================== 自定义类 ============================================

# ======================================== 初始化配置 ==========================================
# 初始化硬件串口：选择 UART1，波特率 9600，TX=GP4，RX=GP5（需与模块连线一致）
uart = UART(1, baudrate=9600, tx=Pin(4), rx=Pin(5))
# 创建定时器
tim = Timer()
# 初始化定时器：每 1000ms（1秒）触发一次
tim.init(period=1000, mode=Timer.PERIODIC, callback=tick)
=======
# 定义状态打印函数：按标题统一查询并打印播放器各项状态
def dump_status(p: DYSV19T, title: str = "") -> None:
    """
    查询音频模块对象所有状态并输出到串口
    Args:
    p:（DYSV19T）: 音频模块驱动对象
    ==============================
    Query all statuses of the audio module object and output them to the serial port
    Args:
    p: (DYSV19T): Audio module driver object
    """
    # 查询播放状态：返回 0=停、1=播、2=暂停
    st = p.query_status()
    # 查询当前盘符：返回 DISK_USB/DISK_SD/DISK_FLASH 或 None，并更新内部 current_disk
    disk = p.query_current_disk()
    # 查询当前曲目号：返回 1..65535 或 None
    cur = p.query_current_track()
    # 查询当前曲目已播放时间：返回 (h,m,s) 或 None
    t = p.query_current_track_time()
    # 查询当前短文件名（8.3）：返回 ASCII 短名或 None
    short = p.query_short_filename()
    # 查询设备总曲目数：返回整数或 None
    tot = p.query_total_tracks()
    # 查询当前文件夹首曲：返回曲目号或 None
    f_first = p.query_folder_first_track()
    # 查询当前文件夹曲目总数：返回整数或 None
    f_tot = p.query_folder_total_tracks()
    # 查询在线盘符位图：bit0=USB, bit1=SD, bit2=FLASH
    online = p.query_online_disks()
    # 打印标题行用于分隔不同阶段的状态
    print("\n==== {} ====".format(title))
    # 打印汇总信息：便于一次检查所有关键字段
    print("status=", st, "disk=", disk, "track=", cur, "time=", t,
          "short=", short, "total_tracks=", tot,
          "folder_first=", f_first, "folder_total=", f_tot, "online_bitmap=", online)

# ======================================== 自定义类 ============================================

# ======================================== 初始化配置 ==========================================
# 初始化硬件串口：选择 UART1，波特率 9600，TX=GP4，RX=GP5（需与模块连线一致）
uart = UART(1, baudrate=9600, tx=Pin(4), rx=Pin(5))

>>>>>>> 92d0b4d5
# 创建播放器实例：设定默认音量/盘符/模式/通道与读取超时
player = DYSV19T(
    # 传入已配置的 UART 实例
    uart,
    # 默认音量设置为最大（0~30）
<<<<<<< HEAD
    default_volume=DYSV19T.VOLUME_MAX,
    # 默认工作盘符选择 SD 卡
    default_disk=DYSV19T.DISK_SD,
    # 默认播放模式设置为“单曲播放后停止”
    default_play_mode=DYSV19T.MODE_SINGLE_STOP,
    # 默认输出通道设置为 MP3 通道
    default_dac_channel=DYSV19T.CH_MP3,
    # 串口读取超时 600ms
    timeout_ms=600,
)

=======
    default_volume=VOLUME_MAX,
    # 默认工作盘符选择 SD 卡
    default_disk=DISK_SD,
    # 默认播放模式设置为“单曲播放后停止”
    default_play_mode=MODE_SINGLE_STOP,
    # 默认输出通道设置为 MP3 通道
    default_dac_channel=CH_MP3,
    # 串口读取超时 600ms
    timeout_ms=600,
)
>>>>>>> 92d0b4d5
# ========================================  主程序  ===========================================
# 将音量调整到 20（范围 0~30）
player.set_volume(20)
# 设置均衡为摇滚 EQ_ROCK
player.set_eq(player.EQ_ROCK)
# 设置循环模式为目录顺序播放后停止 MODE_DIR_SEQUENCE
player.set_play_mode(player.MODE_SINGLE_STOP)
# 选择输出通道为 MP3 数字通道
player.set_dac_channel(player.CH_MP3)
# 通过曲目序号直接播放一段音频，监听播放进度并等待播放结束。

<<<<<<< HEAD
player.query_status()
# 查询当前盘符：返回 DISK_USB/DISK_SD/DISK_FLASH 或 None，并更新内部 current_disk
player.query_current_disk()
# 查询当前曲目号：返回 1..65535 或 None
player.query_current_track()
# 查询当前曲目总播放时间：返回 (h,m,s) 或 None
player.query_current_track_time()
# 查询当前短文件名（8.3）：返回 ASCII 短名或 None
player.query_short_filename()
# 查询设备总曲目数：返回整数或 None
player.query_total_tracks()
# 查询当前文件夹首曲：返回曲目号或 None
player.query_folder_first_track()
# 查询当前文件夹曲目总数：返回整数或 None
player.query_folder_total_tracks()
# 查询在线盘符位图：bit0=USB, bit1=SD, bit2=FLASH
player.query_online_disks()

# 通过曲目序号直接播放一段音频，监听播放进度并等待播放结束。
play_track_demo()

# 选择曲目但不立即播放，并展示暂停、恢复、切换曲目的用法
select_and_play_demo()

# 设置 A-B 区间复读，并在一段时间后关闭复读。
repeat_area_demo()

# 在播放过程中插入另一段音频。
insert_track_demo()

# 播放多个曲目组合，并在指定时间后结束组合播放。
combination_playlist_demo()

# 设置循环播放模式，并指定循环次数。
loop_mode_demo()
=======
# 启动后立即查询一次状态：确认默认参数与硬件连通
dump_status(player, "boot: after init")
# 设置音量、EQ、循环模式、输出通道，并再次查询状态核对
# 将音量调整到 20（范围 0~30）
player.set_volume(20)
# 设置均衡为摇滚 EQ_ROCK
player.set_eq(EQ_ROCK)
# 设置循环模式为目录顺序播放 MODE_DIR_SEQUENCE
player.set_loop_mode(MODE_DIR_SEQUENCE)
# 选择输出通道为 MP3 数字通道
player.set_dac_channel(CH_MP3)
# 打印设置后的状态以确认参数生效
dump_status(player, "after volume/EQ/loop/channel setup")

# 从 SD 卡按“盘符 + 路径”播放指定文件 /01.MP3
player.play_disk_path(DISK_SD, "/01.MP3")
# 等待 2 秒给设备缓冲与开始播放的时间
time.sleep(2)
# 打印当前状态，检查曲目、时间、短文件名是否随之更新
dump_status(player, "after play_disk_path('/01.MP3')")

# 播放控制流程：暂停 → 继续播放 → 下一首 → 上一首，并间隔打印状态
# 暂停当前播放
player.pause(); time.sleep(4); dump_status(player, "after pause")
# 恢复播放到“播放”状态
player.play(); time.sleep(2); dump_status(player, "after resume play")
# 跳转到下一曲目
player.next_track(); time.sleep(4); dump_status(player, "after next_track")
# 返回上一曲目
player.prev_track(); time.sleep(4); dump_status(player, "after prev_track")

# 选曲演示：先“选择并播放”曲目 2，然后“仅预选不播放”曲目 3
# 选择曲目 2 并立即开始播放（范围 1..65535）
player.select_track(2, play=True)
# 留出 4 秒以便切换与播放进度推进
time.sleep(4)
# 打印状态确认当前曲目已切至 2
dump_status(player, "after select_track(2, play=True)")
# 仅预选曲目 3，不立即开始播放
player.select_track_no_play(3)
# 留出 4 秒以便查询接口返回
time.sleep(4)
# 打印状态确认已预选曲目（部分设备可能仅在开始播放后更新）
dump_status(player, "after select_track_no_play(3)")

# 循环与复读：设置“单曲循环”，设定循环次数 3，A-B 复读区间 00:20 ~ 00:25，等待 20 秒后结束复读
# 选择“单曲循环”模式 MODE_SINGLE_LOOP
player.set_loop_mode(MODE_SINGLE_LOOP)
# 设定循环次数为 3（注意部分模式不支持，若不支持会在驱动层抛参数错误）
player.set_loop_count(3)
# 设置 A-B 复读区间（起点分:秒，终点分:秒）
player.play()
player.repeat_area(0, 20, 0, 25)
# 等待 20 秒，让复读区间至少执行一次
time.sleep(20)
# 结束 A-B 复读并恢复正常播放
player.end_repeat()
# 打印状态确认当前复读已关闭
dump_status(player, "after loop_count & A-B repeat")

# 快进/快退演示：向前跳播 10 秒，再向后回退 5 秒
# 快进 10 秒（0..65535）
player.seek_forward(10)
# 留出 4 秒以便查询时间变化
time.sleep(4)
# 快退 5 秒（0..65535）
player.seek_back(5)
# 留出 4 秒以便查询时间变化
time.sleep(4)
# 打印状态确认时间点已变化
dump_status(player, "after seek forward/back")

# 音量微调：先“+1”、“-1”，最后直接设定为 22，并打印状态
# 音量加 1 级
player.volume_up(); time.sleep(0.5)
# 音量减 1 级
player.volume_down(); time.sleep(0.5)
# 直接指定音量为 22
player.set_volume(22)
# 打印状态确认音量与其余参数
dump_status(player, "after volume up/down & set 22")

# 插播曲目演示：从 SD 卡插播曲目 1，停留 4 秒后结束插播并打印状态
# 插播曲目号 1（插播期间优先播放插播内容）
player.insert_track(DISK_SD, 1)
# 留出 4 秒以便听到插播效果
time.sleep(4)
# 结束插播，恢复到插播前播放流程
player.end_insert()
# 打印状态确认插播已结束
dump_status(player, "after insert_track & end_insert")

# 插播路径演示：尝试插播 /02.MP3（若不存在会触发路径/字符集等校验异常）
try:
    # 插播指定路径文件（路径需以 ‘/’ 起始，名称建议 8.3）
    player.insert_path(DISK_SD, "/02.MP3")
    # 留出 4 秒以便插播生效
    time.sleep(4)
    # 结束插播恢复原播放
    player.end_insert()
    # 打印状态确认插播路径流程结束
    dump_status(player, "after insert_path('/02.MP3') & end_insert")
# 捕获路径校验或参数错误异常并提示
except ValueError as e:
    print("insert_path ValueError:", e)

# 组合播放演示（ZH 文件夹下短名）：按短名序列 '01' → '02' 进行组合播放后关闭
try:
    # 启动组合播放：短名必须是 2 字节 A-Z/0-9，例如 '01'
    player.start_combination_playlist(['01', '02'])
    # 留出 2 秒以便组合播放启动
    time.sleep(2)
    # 结束组合播放
    player.end_combination_playlist()
    # 打印状态确认组合播放已结束
    dump_status(player, "after combination playlist ['01','02']")
# 捕获短名格式不合法等参数错误
except ValueError as e:
    print("combination playlist ValueError:", e)

# 播放时间自动上报演示：使能后监听 3 次 0x25 上报帧（h:m:s）
# 开启播放时间自动上报（设备将周期性上报当前播放时间）
player.enable_play_time_send()
# 提示开始监听
print("Enable automatic reporting of playback time, monitoring 3 times...")
# 循环监听 3 次自动上报
for i in range(3):
    # 接收期望命令 0x25 的上报帧，超时 1500ms
    resp = player.recv_response(expected_cmd=0x25, timeout_ms=1500)
    # 若成功收到完整帧
    if resp:
        # 解析帧得到数据段
        parsed = player.parse_response(resp)
        d = parsed['data']
        # 数据长度为 3 字节时按 (h, m, s) 打印
        if len(d) == 3:
            print("[auto time] h:m:s =", (d[0], d[1], d[2]))
    # 超时未收到上报
    else:
        print("[auto time] No report submitted within the time limit")
# 关闭播放时间自动上报
player.disable_play_time_send()

# 最后停止播放，短暂等待后打印收尾状态
player.stop(); time.sleep(0.5)
dump_status(player, "final: after stop")
>>>>>>> 92d0b4d5
<|MERGE_RESOLUTION|>--- conflicted
+++ resolved
@@ -3,21 +3,13 @@
 # @Time    : 2025/09/17 16:35
 # @Author  : 侯钧瀚
 # @File    : main.py
-<<<<<<< HEAD
 # @Description : DY-SV19T 示例
-=======
-# @Description : DY-SV19T 驱动“满功能”示例：在一个脚本里串联演示尽量多的外部功能方法
->>>>>>> 92d0b4d5
 # @License : CC BY-NC 4.0
 
 # ======================================== 导入相关模块 =========================================
 
 # 导入 UART 和 Pin 用于硬件串口与引脚配置
-<<<<<<< HEAD
 from machine import UART, Pin, Timer
-=======
-from machine import UART, Pin
->>>>>>> 92d0b4d5
 # 导入 time 提供延时与时间控制
 import time
 # 导入驱动与常量（DYSV19T、VOLUME_MAX、DISK_*、MODE_*、CH_* 等）
@@ -26,10 +18,9 @@
 # ======================================== 全局变量 ============================================
 
 # ======================================== 功能函数 ============================================
+
 def tick(timer):
     """
-
-<<<<<<< HEAD
     定时器回调函数
     Args:
         timer:为监测播放进度条的定时器
@@ -202,56 +193,11 @@
 tim = Timer()
 # 初始化定时器：每 1000ms（1秒）触发一次
 tim.init(period=1000, mode=Timer.PERIODIC, callback=tick)
-=======
-# 定义状态打印函数：按标题统一查询并打印播放器各项状态
-def dump_status(p: DYSV19T, title: str = "") -> None:
-    """
-    查询音频模块对象所有状态并输出到串口
-    Args:
-    p:（DYSV19T）: 音频模块驱动对象
-    ==============================
-    Query all statuses of the audio module object and output them to the serial port
-    Args:
-    p: (DYSV19T): Audio module driver object
-    """
-    # 查询播放状态：返回 0=停、1=播、2=暂停
-    st = p.query_status()
-    # 查询当前盘符：返回 DISK_USB/DISK_SD/DISK_FLASH 或 None，并更新内部 current_disk
-    disk = p.query_current_disk()
-    # 查询当前曲目号：返回 1..65535 或 None
-    cur = p.query_current_track()
-    # 查询当前曲目已播放时间：返回 (h,m,s) 或 None
-    t = p.query_current_track_time()
-    # 查询当前短文件名（8.3）：返回 ASCII 短名或 None
-    short = p.query_short_filename()
-    # 查询设备总曲目数：返回整数或 None
-    tot = p.query_total_tracks()
-    # 查询当前文件夹首曲：返回曲目号或 None
-    f_first = p.query_folder_first_track()
-    # 查询当前文件夹曲目总数：返回整数或 None
-    f_tot = p.query_folder_total_tracks()
-    # 查询在线盘符位图：bit0=USB, bit1=SD, bit2=FLASH
-    online = p.query_online_disks()
-    # 打印标题行用于分隔不同阶段的状态
-    print("\n==== {} ====".format(title))
-    # 打印汇总信息：便于一次检查所有关键字段
-    print("status=", st, "disk=", disk, "track=", cur, "time=", t,
-          "short=", short, "total_tracks=", tot,
-          "folder_first=", f_first, "folder_total=", f_tot, "online_bitmap=", online)
-
-# ======================================== 自定义类 ============================================
-
-# ======================================== 初始化配置 ==========================================
-# 初始化硬件串口：选择 UART1，波特率 9600，TX=GP4，RX=GP5（需与模块连线一致）
-uart = UART(1, baudrate=9600, tx=Pin(4), rx=Pin(5))
-
->>>>>>> 92d0b4d5
 # 创建播放器实例：设定默认音量/盘符/模式/通道与读取超时
 player = DYSV19T(
     # 传入已配置的 UART 实例
     uart,
     # 默认音量设置为最大（0~30）
-<<<<<<< HEAD
     default_volume=DYSV19T.VOLUME_MAX,
     # 默认工作盘符选择 SD 卡
     default_disk=DYSV19T.DISK_SD,
@@ -263,18 +209,6 @@
     timeout_ms=600,
 )
 
-=======
-    default_volume=VOLUME_MAX,
-    # 默认工作盘符选择 SD 卡
-    default_disk=DISK_SD,
-    # 默认播放模式设置为“单曲播放后停止”
-    default_play_mode=MODE_SINGLE_STOP,
-    # 默认输出通道设置为 MP3 通道
-    default_dac_channel=CH_MP3,
-    # 串口读取超时 600ms
-    timeout_ms=600,
-)
->>>>>>> 92d0b4d5
 # ========================================  主程序  ===========================================
 # 将音量调整到 20（范围 0~30）
 player.set_volume(20)
@@ -286,7 +220,6 @@
 player.set_dac_channel(player.CH_MP3)
 # 通过曲目序号直接播放一段音频，监听播放进度并等待播放结束。
 
-<<<<<<< HEAD
 player.query_status()
 # 查询当前盘符：返回 DISK_USB/DISK_SD/DISK_FLASH 或 None，并更新内部 current_disk
 player.query_current_disk()
@@ -321,152 +254,4 @@
 combination_playlist_demo()
 
 # 设置循环播放模式，并指定循环次数。
-loop_mode_demo()
-=======
-# 启动后立即查询一次状态：确认默认参数与硬件连通
-dump_status(player, "boot: after init")
-# 设置音量、EQ、循环模式、输出通道，并再次查询状态核对
-# 将音量调整到 20（范围 0~30）
-player.set_volume(20)
-# 设置均衡为摇滚 EQ_ROCK
-player.set_eq(EQ_ROCK)
-# 设置循环模式为目录顺序播放 MODE_DIR_SEQUENCE
-player.set_loop_mode(MODE_DIR_SEQUENCE)
-# 选择输出通道为 MP3 数字通道
-player.set_dac_channel(CH_MP3)
-# 打印设置后的状态以确认参数生效
-dump_status(player, "after volume/EQ/loop/channel setup")
-
-# 从 SD 卡按“盘符 + 路径”播放指定文件 /01.MP3
-player.play_disk_path(DISK_SD, "/01.MP3")
-# 等待 2 秒给设备缓冲与开始播放的时间
-time.sleep(2)
-# 打印当前状态，检查曲目、时间、短文件名是否随之更新
-dump_status(player, "after play_disk_path('/01.MP3')")
-
-# 播放控制流程：暂停 → 继续播放 → 下一首 → 上一首，并间隔打印状态
-# 暂停当前播放
-player.pause(); time.sleep(4); dump_status(player, "after pause")
-# 恢复播放到“播放”状态
-player.play(); time.sleep(2); dump_status(player, "after resume play")
-# 跳转到下一曲目
-player.next_track(); time.sleep(4); dump_status(player, "after next_track")
-# 返回上一曲目
-player.prev_track(); time.sleep(4); dump_status(player, "after prev_track")
-
-# 选曲演示：先“选择并播放”曲目 2，然后“仅预选不播放”曲目 3
-# 选择曲目 2 并立即开始播放（范围 1..65535）
-player.select_track(2, play=True)
-# 留出 4 秒以便切换与播放进度推进
-time.sleep(4)
-# 打印状态确认当前曲目已切至 2
-dump_status(player, "after select_track(2, play=True)")
-# 仅预选曲目 3，不立即开始播放
-player.select_track_no_play(3)
-# 留出 4 秒以便查询接口返回
-time.sleep(4)
-# 打印状态确认已预选曲目（部分设备可能仅在开始播放后更新）
-dump_status(player, "after select_track_no_play(3)")
-
-# 循环与复读：设置“单曲循环”，设定循环次数 3，A-B 复读区间 00:20 ~ 00:25，等待 20 秒后结束复读
-# 选择“单曲循环”模式 MODE_SINGLE_LOOP
-player.set_loop_mode(MODE_SINGLE_LOOP)
-# 设定循环次数为 3（注意部分模式不支持，若不支持会在驱动层抛参数错误）
-player.set_loop_count(3)
-# 设置 A-B 复读区间（起点分:秒，终点分:秒）
-player.play()
-player.repeat_area(0, 20, 0, 25)
-# 等待 20 秒，让复读区间至少执行一次
-time.sleep(20)
-# 结束 A-B 复读并恢复正常播放
-player.end_repeat()
-# 打印状态确认当前复读已关闭
-dump_status(player, "after loop_count & A-B repeat")
-
-# 快进/快退演示：向前跳播 10 秒，再向后回退 5 秒
-# 快进 10 秒（0..65535）
-player.seek_forward(10)
-# 留出 4 秒以便查询时间变化
-time.sleep(4)
-# 快退 5 秒（0..65535）
-player.seek_back(5)
-# 留出 4 秒以便查询时间变化
-time.sleep(4)
-# 打印状态确认时间点已变化
-dump_status(player, "after seek forward/back")
-
-# 音量微调：先“+1”、“-1”，最后直接设定为 22，并打印状态
-# 音量加 1 级
-player.volume_up(); time.sleep(0.5)
-# 音量减 1 级
-player.volume_down(); time.sleep(0.5)
-# 直接指定音量为 22
-player.set_volume(22)
-# 打印状态确认音量与其余参数
-dump_status(player, "after volume up/down & set 22")
-
-# 插播曲目演示：从 SD 卡插播曲目 1，停留 4 秒后结束插播并打印状态
-# 插播曲目号 1（插播期间优先播放插播内容）
-player.insert_track(DISK_SD, 1)
-# 留出 4 秒以便听到插播效果
-time.sleep(4)
-# 结束插播，恢复到插播前播放流程
-player.end_insert()
-# 打印状态确认插播已结束
-dump_status(player, "after insert_track & end_insert")
-
-# 插播路径演示：尝试插播 /02.MP3（若不存在会触发路径/字符集等校验异常）
-try:
-    # 插播指定路径文件（路径需以 ‘/’ 起始，名称建议 8.3）
-    player.insert_path(DISK_SD, "/02.MP3")
-    # 留出 4 秒以便插播生效
-    time.sleep(4)
-    # 结束插播恢复原播放
-    player.end_insert()
-    # 打印状态确认插播路径流程结束
-    dump_status(player, "after insert_path('/02.MP3') & end_insert")
-# 捕获路径校验或参数错误异常并提示
-except ValueError as e:
-    print("insert_path ValueError:", e)
-
-# 组合播放演示（ZH 文件夹下短名）：按短名序列 '01' → '02' 进行组合播放后关闭
-try:
-    # 启动组合播放：短名必须是 2 字节 A-Z/0-9，例如 '01'
-    player.start_combination_playlist(['01', '02'])
-    # 留出 2 秒以便组合播放启动
-    time.sleep(2)
-    # 结束组合播放
-    player.end_combination_playlist()
-    # 打印状态确认组合播放已结束
-    dump_status(player, "after combination playlist ['01','02']")
-# 捕获短名格式不合法等参数错误
-except ValueError as e:
-    print("combination playlist ValueError:", e)
-
-# 播放时间自动上报演示：使能后监听 3 次 0x25 上报帧（h:m:s）
-# 开启播放时间自动上报（设备将周期性上报当前播放时间）
-player.enable_play_time_send()
-# 提示开始监听
-print("Enable automatic reporting of playback time, monitoring 3 times...")
-# 循环监听 3 次自动上报
-for i in range(3):
-    # 接收期望命令 0x25 的上报帧，超时 1500ms
-    resp = player.recv_response(expected_cmd=0x25, timeout_ms=1500)
-    # 若成功收到完整帧
-    if resp:
-        # 解析帧得到数据段
-        parsed = player.parse_response(resp)
-        d = parsed['data']
-        # 数据长度为 3 字节时按 (h, m, s) 打印
-        if len(d) == 3:
-            print("[auto time] h:m:s =", (d[0], d[1], d[2]))
-    # 超时未收到上报
-    else:
-        print("[auto time] No report submitted within the time limit")
-# 关闭播放时间自动上报
-player.disable_play_time_send()
-
-# 最后停止播放，短暂等待后打印收尾状态
-player.stop(); time.sleep(0.5)
-dump_status(player, "final: after stop")
->>>>>>> 92d0b4d5
+loop_mode_demo()