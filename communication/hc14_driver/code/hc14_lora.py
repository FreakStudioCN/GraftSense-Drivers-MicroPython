# Python env   : MicroPython v1.23.0
# -*- coding: utf-8 -*-
# @Time    : 2025/9/5 下午10:12
# @Author  : ben0i0d
# @File    : hc14_lora.py
# @Description : hc14_lora驱动
# @License : CC BY-NC 4.0

__version__ = "0.1.0"
__author__ = "ben0i0d"
__license__ = "CC YB-NC 4.0"
__platform__ = "MicroPython v1.23"

# ======================================== 导入相关模块 =========================================

from micropython import const
from machine import UART
import time

# ======================================== 全局变量 ============================================

# ======================================== 功能函数 ============================================

# ======================================== 自定义类 ============================================

class HC14_Lora:
    """
    HC14_Lora 类，用于通过 UART 串口操作 HC14 LoRa 模块，实现参数配置和透明传输通信。  
    封装了 AT 命令交互，提供波特率、信道、发射功率、无线速率等设置接口，  
    并支持透传模式下的数据收发。  

    Attributes:
        _uart (UART): MicroPython UART 实例，用于与 HC14 模块通信。
        baud (int): 当前串口波特率（默认 9600，可查询/设置）。
        channel (int): 当前无线信道编号（1–50）。
        rate (int): 当前无线速率 S 值（1–8）。
        power (int): 当前发射功率（dBm，6–20）。
        firmware_version (str): 模块固件版本信息字符串。
        in_at_mode (bool): 模块是否处于 AT 命令模式。
        _line_terminator (bytes): AT 命令行结束符（默认 b'\\r\\n'）。

    Methods:
        __init__(uart, baud=9600, line_terminator=b'\\r\\n'):
            初始化驱动类，绑定 UART 并设置默认参数。
        test_comm() -> (bool, str|None):
            测试 AT 通信是否正常。
        reset_defaults() -> (bool, str|None):
            恢复出厂设置。
        get_baud() / set_baud(baud):
            查询/设置模块波特率。
        get_channel() / set_channel(ch):
            查询/设置信道。
        get_rate() / set_rate(s):
            查询/设置无线速率。
        get_power() / set_power(p_dbm):
            查询/设置发射功率。
        get_version():
            获取固件版本信息。
        get_params():
            一次性查询并返回所有关键参数。
        transparent_send(data, wait_between_packets_s=0.01):
            透明传输模式下发送数据（自动分包）。
        transparent_recv(max_total_bytes=1024):
            透明传输模式下接收数据。
        close():
            关闭串口资源。

    ==========================================

    HC14_Lora driver class for controlling HC14 LoRa module via UART.  
    Provides AT command communication methods for configuring parameters  
    such as baud rate, channel, RF rate, transmit power, and supports  
    transparent data transmission and reception.  

    Attributes:
        _uart (UART): MicroPython UART instance for communication.
        baud (int): Current UART baud rate (default 9600).
        channel (int): Current RF channel (1–50).
        rate (int): Current RF rate S value (1–8).
        power (int): Current transmit power (dBm, 6–20).
        firmware_version (str): Firmware version string.
        in_at_mode (bool): Whether module is in AT command mode.
        _line_terminator (bytes): AT command line terminator (default b'\\r\\n').

    Methods:
        __init__(uart, baud=9600, line_terminator=b'\\r\\n'):
            Initialize driver class with UART and defaults.
        test_comm() -> (bool, str|None):
            Test if AT communication works.
        reset_defaults() -> (bool, str|None):
            Restore factory settings.
        get_baud() / set_baud(baud):
            Query/set module baud rate.
        get_channel() / set_channel(ch):
            Query/set RF channel.
        get_rate() / set_rate(s):
            Query/set RF rate.
        get_power() / set_power(p_dbm):
            Query/set TX power.
        get_version():
            Get firmware version string.
        get_params():
            Query all key parameters at once.
        transparent_send(data, wait_between_packets_s=0.01):
            Send data in transparent mode (with auto packetization).
        transparent_recv(max_total_bytes=1024):
            Receive data in transparent mode.
        close():
            Close UART resource.
    """

    # 波特率常量
    BAUD_1200  = const(1200)
    BAUD_2400  = const(2400)
    BAUD_4800  = const(4800)
    BAUD_9600  = const(9600)
    BAUD_19200 = const(19200)
    BAUD_38400 = const(38400)
    BAUD_57600 = const(57600)
    BAUD_115200= const(115200)
    BAUD_DEFAULT = BAUD_9600

    # 无线速率 S 值常量（1..8）
    S1 = const(1); S2 = const(2); S3 = const(3); S4 = const(4)
    S5 = const(5); S6 = const(6); S7 = const(7); S8 = const(8)
    S_DEFAULT = S3

    # 发射功率范围与默认
    POWER_MIN = const(6)    # dBm
    POWER_MAX = const(20)   # dBm
    POWER_DEFAULT = const(20)

    # 信道范围与默认（编号为整数 1..50）
    CH_MIN = const(1)
    CH_MAX = const(50)
    CH_DEFAULT = const(28)

    # 透明传输：每个无线速率每包最大字节数（厂商说明）
    # 注意这里用 const 的值放在 dict 中（dict 的值也为 const）
    MAX_PAYLOAD_PER_RATE = {
        1: const(40),
        2: const(40),
        3: const(80),
        4: const(80),
        5: const(160),
        6: const(160),
        7: const(250),
        8: const(250),
    }

    # 私有：接收超时时间（秒），固定 3s（接口要求）
    _RECV_TIMEOUT_S = const(3)

    def __init__(self, uart : UART, baud: int = BAUD_DEFAULT):
        """
        初始化 HC14_Lora 驱动类，绑定 UART 并设置默认参数。

        Args:
            uart (UART): 已打开的 MicroPython UART 实例。
            baud (int, optional): 串口波特率，默认 9600。
            line_terminator (bytes, optional): AT 命令行结束符，默认 b'\\r\\n'。

        Notes:
            初始化时不主动查询模块，仅配置内部缓存：
            baud/rate/power/channel/firmware_version。
        ==========================================
        Initialize HC14_Lora driver, bind UART and set default parameters.

        Args:
            uart (UART): Opened MicroPython UART instance.
            baud (int, optional): UART baud rate, default 9600.
            line_terminator (bytes, optional): AT command line terminator, default b'\\r\\n'.

        Notes:
            Does not query module on init, only sets internal cache:
            baud/rate/power/channel/firmware_version.
        """

        self._uart = uart
        self.in_at_mode = False
        self.baud = baud
        self.rate = HC14_Lora.S_DEFAULT
        self.power = HC14_Lora.POWER_DEFAULT
        self.channel = HC14_Lora.CH_DEFAULT
        self.firmware_version = ''

    def _send(self, cmd: bytes) -> (bool, None|str):
        """
        向模块发送 AT 命令

        Args:
            cmd (bytes): 待发送的数据。
            append_lt (bool, optional): 是否自动追加行结束符，默认 True。

        Returns:
            Tuple[bool, None|str]: 成功返回 (True, None)，失败返回 (False, "io error")。

        Notes:
            低级私有方法，直接调用 UART.write。
        ==========================================
        Send AT command to the module.

        Args:
            cmd (bytes): Data to send.
            append_lt (bool, optional): Whether to append line terminator, default True.

        Returns:
            Tuple[bool, None|str]: (True, None) if success, (False, "io error") if failure.

        Notes:
            Low-level private method, directly writes to UART.
        """

        try:
            self._uart.write(cmd)
            # 50ms 确保回传稳定
            time.sleep(0.05)
            return (True, None)
        except Exception as e:
            return (False, "send error")

    def _recv(self) -> (bool, None|str):
        """
        从模块接收数据

        Returns:
            Tuple[bool, None|str]: 成功返回 (True, 接收到的 bytes)，
                                超时或错误返回 (False, "timeout"/错误信息)。

        Notes:
            低级私有方法，直接调用 UART.read。
        ==========================================
        Receive data from the module

        Returns:
            Tuple[bool, None|str]: (True, received bytes) if success,m
                                (False, "timeout"/error) if failed.

        Notes:
            Low-level private method, directly reads from UART.
        """
        try:
            resp = self._uart.read()
            if resp == None:
                return False,'RECV NONE'
            if resp.decode('utf-8').strip() == 'ORDER ERROR':
                return False,'ORDER ERROR'
            try:
                return True,resp.decode('utf-8').strip().split(':')[1]
            except:
                return True,resp.decode('utf-8').strip()
        except Exception as e:
            return (False, "recv error")

    def test_comm(self) -> (bool, None|str):
        """
        发送 `AT` 测试模块是否进入 AT 模式。

        Returns:
            Tuple[bool, None|str]: 成功返回 (True, None)，
                                失败返回 (False, "timeout"/"unexpected resp")。

        Notes:
            调用 _send + _recv 完成测试，成功后设置 self.in_at_mode = True。
        ==========================================
        Send `AT` command to test if module enters AT mode.

        Returns:
            Tuple[bool, None|str]: (True, None) if success,
                                (False, "timeout"/"unexpected resp") if failed.

        Notes:
            Uses _send + _recv to perform test. Sets self.in_at_mode = True if successful.
        """

        ok, err = self._send(f'AT'.encode())
        if not ok: return (False, err)
        ok, resp = self._recv()
        if not ok:
            return (False, resp)
        if resp == 'OK':return (True, None)
        
    def reset_defaults(self) -> (bool, None|str):
        """
        发送 `AT+DEFAULT` 恢复模块出厂设置。

        Returns:
            Tuple[bool, str|None]: 成功返回 (True, "OK+DEFAULT")，
                                失败返回 (False, 错误信息)。

        Notes:
            成功后调用方应重新同步内部缓存，或内部可调用 get_params。
        ==========================================
        Send `AT+DEFAULT` to restore factory settings.

        Returns:
            Tuple[bool, str|None]: (True, "OK+DEFAULT") if success,
                                (False, error message) if failed.

        Notes:
            Caller should refresh internal cache after success, or get_params can be called internally.
        """

        ok, err = self._send(f'AT+DEFAULT'.encode())
        if not ok: return (False, err)
        ok, resp = self._recv()
        if not ok:
            return (False, resp)
        if resp == 'OK+DEFAULT':return (True, None)

    def get_baud(self) -> (bool, int|str):
        """
        查询模块当前 UART 波特率，发送 `AT+B?` 并解析返回 `OK+B:xxxx`。

        Returns:
            Tuple[bool, int|str]: 成功返回 (True, baud)，
                                失败返回 (False, "parse error"/"timeout")。

        Notes:
            不修改本地 UART 配置，仅返回模块设置；如需切换请调用 set_baud。
        ==========================================
        Query module current UART baud rate by sending `AT+B?` and parsing `OK+B:xxxx`.

        Returns:
            Tuple[bool, int|str]: (True, baud) if success,
                                (False, "parse error"/"timeout") if failed.

        Notes:
            Does not change local UART, only returns module setting; use set_baud to switch.
        """

        ok, err = self._send(f'AT+B?'.encode())
        if not ok: return (False, err)
        ok, resp = self._recv()
        if not ok:return (False, resp)
        return True,resp
    
    def set_baud(self, baud: int) -> (bool, int|str):
        """
        设置模块 UART 波特率，发送 `AT+B{baud}`。

        Args:
            baud (int): 目标波特率，必须在 BAUD_* 集合内。

        Returns:
            Tuple[bool, int|str]: 成功返回 (True, baud)，失败返回 (False, "invalid param"/"error")。

        Notes:
            成功后需调用方或本方法同步 UART 实例波特率。
        ==========================================
        Set module UART baud rate by sending `AT+B{baud}`.

        Args:
            baud (int): Target baud rate, must be in BAUD_* set.

        Returns:
            Tuple[bool, int|str]: (True, baud) if success, (False, "invalid param"/"error") if failed.

        Notes:
            Caller or this method must sync UART instance baud rate after success.
        """

        if baud not in [HC14_Lora.BAUD_1200,HC14_Lora.BAUD_2400,HC14_Lora.BAUD_4800,
                        HC14_Lora.BAUD_9600,HC14_Lora.BAUD_19200,HC14_Lora.BAUD_38400,
                        HC14_Lora.BAUD_57600,HC14_Lora.BAUD_115200]:
            return (False, "invalid param")
        ok, err = self._send(f'AT+B{baud}'.encode())
        if not ok:return (False, err)
        ok, resp = self._recv()
        if not ok:return (False, resp)
        self.baud = baud
        return True,resp

    def get_channel(self) -> (bool, int|str):
        """
        查询模块信道，发送 `AT+C?` 并解析返回 `OK+C:xxx`。

        Returns:
            Tuple[bool, int|str]: 成功返回 (True, ch)，失败返回 (False, "parse error"/"timeout")。

        Notes:
            返回信道编号 int（1–50）。
        ==========================================
        Query module RF channel by sending `AT+C?` and parsing `OK+C:xxx`.

        Returns:
            Tuple[bool, int|str]: (True, channel) if success, (False, "parse error"/"timeout") if failed.

        Notes:
            Returns integer channel number (1–50).
        """

        ok, err = self._send(f'AT+C?'.encode())
        if not ok: return (False, err)
        ok, resp = self._recv()
        if not ok:return (False, resp)
        return True,resp

    def set_channel(self, ch: int) -> (bool, int|str):
        """
        设置模块信道，发送 `AT+C{ch:03d}`。

        Args:
            ch (int): 信道编号 1–50。

        Returns:
            Tuple[bool, int|str]: 成功返回 (True, ch)，失败返回 (False, "invalid param"/"error")。

        Notes:
            成功后更新 self.channel。
        ==========================================
        Set module RF channel by sending `AT+C{ch:03d}`.

        Args:
            ch (int): Channel number 1–50.

        Returns:
            Tuple[bool, int|str]: (True, ch) if success, (False, "invalid param"/"error") if failed.

        Notes:
            Updates self.channel on success.
        """

        if not (self.CH_MIN <= ch <= self.CH_MAX):
            return (False, "invalid param")
        ok, err = self._send(f'AT+C{ch:03d}'.encode())
        if not ok:return (False, err)
        ok, resp = self._recv()
        if not ok:return (False, resp)
        self.channel = ch
        return True,resp

    def get_rate(self) -> (bool, int|str):
        """
        查询无线速率 S 值，发送 `AT+S?` 并解析返回 `OK+S:x`。

        Returns:
            Tuple[bool, int|str]: 成功返回 (True, s)，失败返回 (False, "parse error"/"timeout")。

        Notes:
            返回值范围 1–8。
        ==========================================
        Query module RF rate S value by sending `AT+S?` and parsing `OK+S:x`.

        Returns:
            Tuple[bool, int|str]: (True, s) if success, (False, "parse error"/"timeout") if failed.

        Notes:
            Returns value in range 1–8.
        """

        ok, err = self._send(f'AT+S?'.encode())
        if not ok: return (False, err)
        ok, resp = self._recv()
        if not ok:return (False, resp)
        return True,resp

    def set_rate(self, s: int) -> (bool, int|str):
        """
        设置无线速率 S 值，发送 `AT+S{s}`。

        Args:
            s (int): 目标速率 1–8。

        Returns:
            Tuple[bool, int|str]: 成功返回 (True, s)，失败返回 (False, "invalid param"/"error")。

        Notes:
            成功后更新 self.rate。
        ==========================================
        Set module RF rate S value by sending `AT+S{s}`.

        Args:
            s (int): Target rate 1–8.

        Returns:
            Tuple[bool, int|str]: (True, s) if success, (False, "invalid param"/"error") if failed.

        Notes:
            Updates self.rate on success.
        """

        if not (1 <= s <= 8):
            return (False, "invalid param")
<<<<<<< HEAD
        ok, err = self._send(f'AT+S{s:03d}'.encode())
=======
        ok, err = self._send(f'AT+S{s}'.encode())
>>>>>>> 94a56593
        if not ok:return (False, err)
        ok, resp = self._recv()
        if not ok:return (False, resp)
        self.rate = s
        return True,resp

    def get_power(self) -> (bool, int|str):
        """
        查询发射功率，发送 `AT+P?` 并解析 `OK+P:+XdBm`。

        Returns:
            Tuple[bool, int|str]: 成功返回 (True, dBm)，失败返回 (False, "parse error"/"timeout")。

        Notes:
            返回 int 单位 dBm。
        ==========================================
        Query module transmit power by sending `AT+P?` and parsing `OK+P:+XdBm`.

        Returns:
            Tuple[bool, int|str]: (True, dBm) if success, (False, "parse error"/"timeout") if failed.

        Notes:
            Returns integer in dBm.
        """

        ok, err = self._send(f'AT+P?'.encode())
        if not ok: return (False, err)
        ok, resp = self._recv()
        if not ok:return (False, resp)
        return True,resp

    def set_power(self, p_dbm: int) -> (bool, int|str):
        """
        设置发射功率，发送 `AT+P{p_dbm}`。

        Args:
            p_dbm (int): 功率 dBm，范围 POWER_MIN–POWER_MAX。

        Returns:
            Tuple[bool, int|str]: 成功返回 (True, p_dbm)，失败返回 (False, "invalid param"/"error")。

        Notes:
            成功后更新 self.power。
        ==========================================
        Set module transmit power by sending `AT+P{p_dbm}`.

        Args:
            p_dbm (int): Power in dBm, range POWER_MIN–POWER_MAX.

        Returns:
            Tuple[bool, int|str]: (True, p_dbm) if success, (False, "invalid param"/"error") if failed.

        Notes:
            Updates self.power on success.
        """

        if not (self.POWER_MIN <= p_dbm <= self.POWER_MAX):
            return (False, "invalid param")
        ok, err = self._send(f'AT+P{p_dbm}'.encode())
        if not ok:return (False, err)
        ok, resp = self._recv()
        if not ok:return (False, resp)
        self.power = p_dbm
        return True,resp

    def get_version(self) -> (bool, str):
        """
        查询模块固件版本，发送 `AT+V`。

        Returns:
            Tuple[bool, str]: 成功返回 (True, firmware_str)，失败返回 (False, 错误信息)。

        Notes:
            成功时更新 self.firmware_version。
        ==========================================
        Query module firmware version by sending `AT+V`.

        Returns:
            Tuple[bool, str]: (True, firmware_str) if success, (False, error message) if failed.

        Notes:
            Updates self.firmware_version on success.
        """

        ok, err = self._send(b'AT+V?')
        if not ok: return (False, err)
        ok, resp = self._recv()
        if not ok:return (False, resp)
        return True,resp

    def get_params(self) -> (bool, dict|str):
        """
        查询模块所有参数，发送 `AT+RX` 并解析多行响应：
        OK+B:..., OK+C:..., OK+S:..., OK+P:...

        Returns:
            Tuple[bool, dict|str]: 成功返回 (True, {'baud':int,'channel':int,'rate':int,'power':int})，
                                失败返回 (False, "timeout or parse error")。

        Notes:
            成功时同步更新内部缓存属性 self.baud/self.channel/self.rate/self.power。
        ==========================================
        Query all module parameters by sending `AT+RX` and parsing multiple lines:
        OK+B:..., OK+C:..., OK+S:..., OK+P:...

        Returns:
            Tuple[bool, dict|str]: (True, {'baud':int,'channel':int,'rate':int,'power':int}) if success,
                                (False, "timeout or parse error") if failed.

        Notes:
            Updates internal cache self.baud/self.channel/self.rate/self.power on success.
        """
        ok, err = self._send(f'AT+RX'.encode())
        if not ok: return (False, err)
        
        try:
            lines = self._uart.read().decode('utf-8').strip().split('\r\n')
            values = [item.split(':')[1] for item in lines if ':' in item]
            return True,{'baud': values[0],'channel': values[1],'rate': values[2],'power': values[3]}
        except:
            return False,'get params error'

    def transparent_send(self, data: bytes, wait_between_packets_s: float = 0.01) -> (bool, dict|str):
        """
        透明传输发送，将任意 bytes 分包并发送。

        Args:
            data (bytes): 待发送数据。
            wait_between_packets_s (float, optional): 分包间隔，默认 0.01s。

        Returns:
            Tuple[bool, dict|str]: 成功返回 (True, {'packets': n, 'bytes_sent': total_bytes})，
                                失败返回 (False, "send error"/异常信息)。

        Notes:
            根据当前 self.rate 从 MAX_PAYLOAD_PER_RATE 取得每包最大字节数 M。
            仅在串口层分包写入，不做高阶重组。
        ==========================================
        Transparent send, split bytes into packets and send.

        Args:
            data (bytes): Data to send.
            wait_between_packets_s (float, optional): Interval between packets, default 0.01s.

        Returns:
            Tuple[bool, dict|str]: (True, {'packets': n, 'bytes_sent': total_bytes}) if success,
                                (False, "send error"/exception) if failed.

        Notes:
            Splits data according to self.rate using MAX_PAYLOAD_PER_RATE. Only splits at UART layer.
        """

        M = self.MAX_PAYLOAD_PER_RATE.get(self.rate, 80)
        try:
            n = 0
            for i in range(0, len(data), M):
                packet = data[i:i+M]
                if self._uart.write(packet) != len(packet):
                    return (False, f"send error, wrote {ok}/{len(packet)} bytes")
                n += 1
                time.sleep(wait_between_packets_s)
            return (True, {"packets":n, "bytes_sent":len(data)})
        except Exception as e:
            return (False, str(e))

    def transparent_recv(self, max_total_bytes: int = 1024, timeout_ms: int = 5000, quiet_ms: int = 2300):
        """
        从 UART 读取并合并分片：当在 quiet_ms 时间内没有新数据到达时返回。
        timeout_ms 为最大等待时间，避免死等。
        """
        t_start = time.ticks_ms()
        last_activity = time.ticks_ms()
        buf = bytearray()

        while True:
            # 有数据就读并重置 last_activity
            if self._uart.any():
                chunk = self._uart.read()  # 读走当前缓冲区内的所有字节
                if chunk:
                    buf.extend(chunk)
                    last_activity = time.ticks_ms()
                    # 如果已达到最大允许字节数，立即返回
                    if len(buf) >= max_total_bytes:
                        return (True, bytes(buf[:max_total_bytes]))
            else:
                # 若无数据，检查 quiet/timeout
                if len(buf) > 0:
                    # 如果在 quiet_ms 内没有新数据，则认为包完整
                    if time.ticks_diff(time.ticks_ms(), last_activity) >= quiet_ms:
                        return (True, bytes(buf))
                # 超时处理：如果起始等待时间超过 timeout_ms 且没有收到任何数据，超时返回
                if time.ticks_diff(time.ticks_ms(), t_start) >= timeout_ms:
                    if len(buf) > 0:
                        return (True, bytes(buf))  # 收到部分数据但超时，还是返回
                    else:
                        return (False, "timeout")
            time.sleep_ms(5)  # 小延时，避免 busy-loop


    def close(self) -> (bool, None|str):
        """
        关闭并释放串口资源（如果实例负责打开串口）。

        Returns:
            Tuple[bool, None|str]: 成功返回 (True, None)，失败返回 (False, 错误信息)。
        ==========================================
        Close and release UART resource (if instance opened it).

        Returns:
            Tuple[bool, None|str]: (True, None) if success, (False, error message) if failed.
        """
        try:
            self._uart.deinit()
            return (True, None)
        except Exception as e:
            return (False, str(e))

# ======================================== 初始化配置 ==========================================

# ========================================  主程序  ===========================================<|MERGE_RESOLUTION|>--- conflicted
+++ resolved
@@ -482,11 +482,7 @@
 
         if not (1 <= s <= 8):
             return (False, "invalid param")
-<<<<<<< HEAD
-        ok, err = self._send(f'AT+S{s:03d}'.encode())
-=======
         ok, err = self._send(f'AT+S{s}'.encode())
->>>>>>> 94a56593
         if not ok:return (False, err)
         ok, resp = self._recv()
         if not ok:return (False, resp)
